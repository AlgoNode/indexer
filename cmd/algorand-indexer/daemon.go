package main

import (
	"context"
	"errors"
	"fmt"
	"os"
	"os/signal"
	"runtime/pprof"
	"strings"
	"syscall"
	"time"

	"github.com/spf13/cobra"
	"github.com/spf13/pflag"
	"github.com/spf13/viper"

	"github.com/algorand/indexer/v3/api"
	"github.com/algorand/indexer/v3/api/generated/v2"
	"github.com/algorand/indexer/v3/config"
	"github.com/algorand/indexer/v3/idb"
	iutil "github.com/algorand/indexer/v3/util"
)

type daemonConfig struct {
	flags                            *pflag.FlagSet
	daemonServerAddr                 string
	developerMode                    bool
	enablePrivateNetworkAccessHeader bool
	metricsMode                      string
	tokenString                      string
	writeTimeout                     time.Duration
	readTimeout                      time.Duration
	maxConn                          uint32
	maxAPIResourcesPerAccount        uint32
	maxAccountListSize               uint32
	maxBlocksLimit                   uint32
	defaultBlocksLimit               uint32
	maxTransactionsLimit             uint32
	defaultTransactionsLimit         uint32
	maxAccountsLimit                 uint32
	defaultAccountsLimit             uint32
	maxAssetsLimit                   uint32
	defaultAssetsLimit               uint32
	maxBoxesLimit                    uint32
	defaultBoxesLimit                uint32
	maxBalancesLimit                 uint32
	defaultBalancesLimit             uint32
	maxApplicationsLimit             uint32
	defaultApplicationsLimit         uint32
	enableAllParameters              bool
	indexerDataDir                   string
	cpuProfile                       string
	pidFilePath                      string
	configFile                       string
	suppliedAPIConfigFile            string
}

// DaemonCmd creates the main cobra command, initializes flags, and viper aliases
func DaemonCmd() *cobra.Command {
	cfg := &daemonConfig{}
	daemonCmd := &cobra.Command{
		Use:   "daemon",
		Short: "run indexer daemon",
		Long:  "run indexer daemon. Serve api on HTTP.",
		//Args:
		Run: func(cmd *cobra.Command, args []string) {
			if err := runDaemon(cfg); err != nil {
				fmt.Fprintf(os.Stderr, "Exiting with error: %s\n", err.Error())
				os.Exit(1)
			}
		},
	}
	cfg.flags = daemonCmd.Flags()
	cfg.flags.StringVarP(&cfg.daemonServerAddr, "server", "S", ":8980", "host:port to serve API on (default :8980)")
	cfg.flags.StringVarP(&cfg.tokenString, "token", "t", "", "an optional auth token, when set REST calls must use this token in a bearer format, or in a 'X-Indexer-API-Token' header")
	cfg.flags.BoolVarP(&cfg.developerMode, "dev-mode", "", false, "allow performance intensive operations like searching for accounts at a particular round")
	cfg.flags.BoolVarP(&cfg.enablePrivateNetworkAccessHeader, "enable-private-network-access-header", "", false, "respond to Private Network Access preflight requests")
	cfg.flags.StringVarP(&cfg.metricsMode, "metrics-mode", "", "OFF", "configure the /metrics endpoint to [ON, OFF, VERBOSE]")
	cfg.flags.DurationVarP(&cfg.writeTimeout, "write-timeout", "", 30*time.Second, "set the maximum duration to wait before timing out writes to a http response, breaking connection")
	cfg.flags.DurationVarP(&cfg.readTimeout, "read-timeout", "", 5*time.Second, "set the maximum duration for reading the entire request")
	cfg.flags.Uint32VarP(&cfg.maxConn, "max-conn", "", 0, "set the maximum connections allowed in the connection pool, if the maximum is reached subsequent connections will wait until a connection becomes available, or timeout according to the read-timeout setting")

	cfg.flags.StringVar(&cfg.suppliedAPIConfigFile, "api-config-file", "", "supply an API config file to enable/disable parameters")
	cfg.flags.BoolVar(&cfg.enableAllParameters, "enable-all-parameters", false, "override default configuration and enable all parameters. Can't be used with --api-config-file")
	cfg.flags.Uint32VarP(&cfg.maxAPIResourcesPerAccount, "max-api-resources-per-account", "", 1000, "set the maximum total number of resources (created assets, created apps, asset holdings, and application local state) per account that will be allowed in REST API lookupAccountByID and searchForAccounts responses before returning a 400 Bad Request. Set zero for no limit")
	cfg.flags.Uint32VarP(&cfg.maxAccountListSize, "max-account-list-size", "", 50, "set the maximum number of items for query parameters that accept account lists. Set zero for no limit")
	cfg.flags.Uint32VarP(&cfg.maxBlocksLimit, "max-blocks-limit", "", 1000, "set the maximum allowed Limit parameter for querying blocks")
	cfg.flags.Uint32VarP(&cfg.defaultBlocksLimit, "default-blocks-limit", "", 100, "set the default Limit parameter for querying blocks, if none is provided")
	cfg.flags.Uint32VarP(&cfg.maxTransactionsLimit, "max-transactions-limit", "", 10000, "set the maximum allowed Limit parameter for querying transactions")
	cfg.flags.Uint32VarP(&cfg.defaultTransactionsLimit, "default-transactions-limit", "", 1000, "set the default Limit parameter for querying transactions, if none is provided")
	cfg.flags.Uint32VarP(&cfg.maxAccountsLimit, "max-accounts-limit", "", 1000, "set the maximum allowed Limit parameter for querying accounts")
	cfg.flags.Uint32VarP(&cfg.defaultAccountsLimit, "default-accounts-limit", "", 100, "set the default Limit parameter for querying accounts, if none is provided")
	cfg.flags.Uint32VarP(&cfg.maxAssetsLimit, "max-assets-limit", "", 1000, "set the maximum allowed Limit parameter for querying assets")
	cfg.flags.Uint32VarP(&cfg.defaultAssetsLimit, "default-assets-limit", "", 100, "set the default Limit parameter for querying assets, if none is provided")
	cfg.flags.Uint32VarP(&cfg.maxBalancesLimit, "max-balances-limit", "", 10000, "set the maximum allowed Limit parameter for querying balances")
	cfg.flags.Uint32VarP(&cfg.defaultBalancesLimit, "default-balances-limit", "", 1000, "set the default Limit parameter for querying balances, if none is provided")
	cfg.flags.Uint32VarP(&cfg.maxApplicationsLimit, "max-applications-limit", "", 1000, "set the maximum allowed Limit parameter for querying applications")
	cfg.flags.Uint32VarP(&cfg.defaultApplicationsLimit, "default-applications-limit", "", 100, "set the default Limit parameter for querying applications, if none is provided")
	cfg.flags.Uint32VarP(&cfg.maxBoxesLimit, "max-boxes-limit", "", 10000, "set the maximum allowed Limit parameter for searching an app's boxes")
	cfg.flags.Uint32VarP(&cfg.defaultBoxesLimit, "default-boxes-limit", "", 1000, "set the default allowed Limit parameter for searching an app's boxes")

	cfg.flags.StringVarP(&cfg.indexerDataDir, "data-dir", "i", "", "path to indexer data dir, or $INDEXER_DATA")

	cfg.flags.StringVarP(&cfg.cpuProfile, "cpuprofile", "", "", "file to record cpu profile to")
	cfg.flags.StringVarP(&cfg.pidFilePath, "pidfile", "", "", "file to write daemon's process id to")
	cfg.flags.StringVarP(&cfg.configFile, "configfile", "c", "", "file path to configuration file (indexer.yml)")
	viper.RegisterAlias("algod", "algod-data-dir")
	viper.RegisterAlias("algod-net", "algod-address")
	viper.RegisterAlias("server", "server-address")
	viper.RegisterAlias("token", "api-token")
	return daemonCmd
}

func configureIndexerDataDir(indexerDataDir string) error {
	var err error
	if indexerDataDir == "" {
		return nil
	}
	if _, err = os.Stat(indexerDataDir); os.IsNotExist(err) {
		err = os.Mkdir(indexerDataDir, 0755)
		if err != nil {
			return fmt.Errorf("indexer data directory error, %v", err)
		}
	}
	return err
}

func resolveConfigFile(indexerDataDir string, configFile string) (string, error) {
	var err error
	potentialIndexerConfigPath, err := iutil.GetConfigFromDataDir(indexerDataDir, autoLoadIndexerConfigFileName, config.FileTypes[:])
	if err != nil {
		return "", err
	}
	indexerConfigFound := potentialIndexerConfigPath != ""

	if indexerConfigFound {
		//autoload
		if configFile != "" {
			err = fmt.Errorf("indexer configuration was found in data directory (%s) as well as supplied via command line.  Only provide one",
				potentialIndexerConfigPath)
			return "", err
		}
		return potentialIndexerConfigPath, nil
	} else if configFile != "" {
		// user specified
		return configFile, nil
	}
	// neither autoload nor user specified
	return "", nil
}

// loadIndexerConfig opens the file and calls viper.ReadConfig
func loadIndexerConfig(configFile string) error {
	if configFile == "" {
		return nil
	}

	configs, err := os.Open(configFile)
	if err != nil {
		return fmt.Errorf("config file does not exist: %w", err)
	}
	defer configs.Close()
	err = viper.ReadConfig(configs)
	if err != nil {
		return fmt.Errorf("invalid config file (%s): %w", configFile, err)
	}
	return err
}

func loadIndexerParamConfig(cfg *daemonConfig) error {
	var err error
	// If someone supplied a configuration file but also said to enable all parameters,
	// that's an error
	if cfg.suppliedAPIConfigFile != "" && cfg.enableAllParameters {
		err = errors.New("not allowed to supply an api config file and enable all parameters")
		logger.WithError(err).Errorf("API Parameter Error: %v", err)
		return err
	}
	potentialParamConfigPath, err := iutil.GetConfigFromDataDir(cfg.indexerDataDir, autoLoadParameterConfigFileName, config.FileTypes[:])
	if err != nil {
		logger.Error(err)
		return err
	}
	paramConfigFound := potentialParamConfigPath != ""
	// If we auto-loaded configs but a user supplied them as well, we have an error
	if paramConfigFound {
		if cfg.suppliedAPIConfigFile != "" {
			err = fmt.Errorf("api parameter configuration was found in data directory (%s) as well as supplied via command line.  Only provide one",
				potentialParamConfigPath)
			logger.WithError(err).Errorf("indexer parameter config error: %v", err)
			return err
		}
		cfg.suppliedAPIConfigFile = potentialParamConfigPath
		logger.Infof("Auto-loading parameter configuration file: %s", suppliedAPIConfigFile)
	}
	return err
}

func runDaemon(daemonConfig *daemonConfig) error {
	var err error

	// check for config environment variables
	if daemonConfig.indexerDataDir == "" {
		daemonConfig.indexerDataDir = os.Getenv("INDEXER_DATA")
	}
	if daemonConfig.configFile == "" {
		daemonConfig.configFile = os.Getenv("INDEXER_CONFIGFILE")
	}

	// Create the data directory if necessary/possible
	if err = configureIndexerDataDir(daemonConfig.indexerDataDir); err != nil {
		return err
	}

	// Detect the various auto-loading configs from data directory
	var configFile string
	if configFile, err = resolveConfigFile(daemonConfig.indexerDataDir, daemonConfig.configFile); err != nil {
		return err
	}

	if err = loadIndexerConfig(configFile); err != nil {
		return err
	}
	// We need to re-run this because loading the config file could change these
	config.BindFlagSet(daemonConfig.flags)

	// Configure the logger as soon as we're able so that it can be used.
	err = configureLogger()
	if err != nil {
		fmt.Fprintf(os.Stderr, "failed to configure logger: %v", err)
		return err
	}

	if configFile != "" {
		logger.Infof("Using configuration file: %s", configFile)
	}

	// Load the Parameter config
	if err = loadIndexerParamConfig(daemonConfig); err != nil {
		return err
	}

	if daemonConfig.pidFilePath != "" {
		err = iutil.CreateIndexerPidFile(logger, daemonConfig.pidFilePath)
		if err != nil {
			return err
		}
		defer func(name string) {
			err := os.Remove(name)
			if err != nil {
				logger.WithError(err).Errorf("%s: could not remove pid file", daemonConfig.pidFilePath)
			}
		}(daemonConfig.pidFilePath)
	}

	if daemonConfig.cpuProfile != "" {
		var err error
		profFile, err = os.Create(daemonConfig.cpuProfile)
		if err != nil {
			logger.WithError(err).Errorf("%s: create, %v", daemonConfig.cpuProfile, err)
			return err
		}
		defer profFile.Close()
		err = pprof.StartCPUProfile(profFile)
		if err != nil {
			logger.WithError(err).Errorf("%s: start pprof, %v", daemonConfig.cpuProfile, err)
			return err
		}
		defer pprof.StopCPUProfile()
	}

	ctx, cf := context.WithCancel(context.Background())
	defer cf()
	{
		cancelCh := make(chan os.Signal, 1)
		signal.Notify(cancelCh, syscall.SIGTERM, syscall.SIGINT)
		go func() {
			// Need to redefine exitHandler() for every go-routine
			defer exitHandler()
			<-cancelCh
			logger.Println("Stopping Indexer.")
			cf()
		}()
	}

	opts := idb.IndexerDbOptions{}
	opts.ReadOnly = true

	opts.MaxConn = daemonConfig.maxConn
	opts.IndexerDatadir = daemonConfig.indexerDataDir

	db, _, err := indexerDbFromFlags(opts)
	if err != nil {
		return err
	}
	defer db.Close()
	var dataError func() error

	fmt.Printf("serving on %s\n", daemonConfig.daemonServerAddr)
	logger.Infof("serving on %s", daemonConfig.daemonServerAddr)

	options := makeOptions(daemonConfig)

	api.Serve(ctx, daemonConfig.daemonServerAddr, db, dataError, logger, options)
	return err
}

// makeOptions converts CLI options to server options
func makeOptions(daemonConfig *daemonConfig) (options api.ExtraOptions) {
	options.EnablePrivateNetworkAccessHeader = daemonConfig.enablePrivateNetworkAccessHeader
<<<<<<< HEAD
	options.DeveloperMode = daemonConfig.developerMode
=======

	options.DeveloperMode = daemonConfig.developerMode

>>>>>>> f64303b6
	if daemonConfig.tokenString != "" {
		options.Tokens = append(options.Tokens, daemonConfig.tokenString)
	}
	switch strings.ToUpper(daemonConfig.metricsMode) {
	case "OFF":
		options.MetricsEndpoint = false
		options.MetricsEndpointVerbose = false
	case "ON":
		options.MetricsEndpoint = true
		options.MetricsEndpointVerbose = false
	case "VERBOSE":
		options.MetricsEndpoint = true
		options.MetricsEndpointVerbose = true

	}
	options.WriteTimeout = daemonConfig.writeTimeout
	options.ReadTimeout = daemonConfig.readTimeout

	options.MaxAPIResourcesPerAccount = uint64(daemonConfig.maxAPIResourcesPerAccount)
	options.MaxAccountListSize = uint64(daemonConfig.maxAccountListSize)
	options.MaxBlocksLimit = uint64(daemonConfig.maxBlocksLimit)
	options.DefaultBlocksLimit = uint64(daemonConfig.defaultBlocksLimit)
	options.MaxTransactionsLimit = uint64(daemonConfig.maxTransactionsLimit)
	options.DefaultTransactionsLimit = uint64(daemonConfig.defaultTransactionsLimit)
	options.MaxAccountsLimit = uint64(daemonConfig.maxAccountsLimit)
	options.DefaultAccountsLimit = uint64(daemonConfig.defaultAccountsLimit)
	options.MaxAssetsLimit = uint64(daemonConfig.maxAssetsLimit)
	options.DefaultAssetsLimit = uint64(daemonConfig.defaultAssetsLimit)
	options.MaxBalancesLimit = uint64(daemonConfig.maxBalancesLimit)
	options.DefaultBalancesLimit = uint64(daemonConfig.defaultBalancesLimit)
	options.MaxApplicationsLimit = uint64(daemonConfig.maxApplicationsLimit)
	options.DefaultApplicationsLimit = uint64(daemonConfig.defaultApplicationsLimit)
	options.MaxBoxesLimit = uint64(daemonConfig.maxBoxesLimit)
	options.DefaultBoxesLimit = uint64(daemonConfig.defaultBoxesLimit)

	if daemonConfig.enableAllParameters {
		options.DisabledMapConfig = api.MakeDisabledMapConfig()
	} else {
		options.DisabledMapConfig = api.GetDefaultDisabledMapConfigForPostgres()
	}

	if daemonConfig.suppliedAPIConfigFile != "" {
		swag, err := generated.GetSwagger()
		if err != nil {
			fmt.Fprintf(os.Stderr, "failed to get swagger: %v", err)
			panic(exit{1})
		}

		logger.Infof("supplied api configuration file located at: %s", daemonConfig.suppliedAPIConfigFile)
		potentialDisabledMapConfig, err := api.MakeDisabledMapConfigFromFile(swag, daemonConfig.suppliedAPIConfigFile)
		if err != nil {
			fmt.Fprintf(os.Stderr, "failed to created disabled map config from file: %v", err)
			panic(exit{1})
		}

		if len((*potentialDisabledMapConfig).Data) == 0 {
			logger.Warnf("All parameters are enabled since the provided parameter configuration file (%s) is empty.", suppliedAPIConfigFile)
		}

		options.DisabledMapConfig = potentialDisabledMapConfig
	} else {
		logger.Infof("Enable all parameters flag is set to: %v", daemonConfig.enableAllParameters)
	}

	return
}<|MERGE_RESOLUTION|>--- conflicted
+++ resolved
@@ -309,13 +309,9 @@
 // makeOptions converts CLI options to server options
 func makeOptions(daemonConfig *daemonConfig) (options api.ExtraOptions) {
 	options.EnablePrivateNetworkAccessHeader = daemonConfig.enablePrivateNetworkAccessHeader
-<<<<<<< HEAD
+
 	options.DeveloperMode = daemonConfig.developerMode
-=======
-
-	options.DeveloperMode = daemonConfig.developerMode
-
->>>>>>> f64303b6
+
 	if daemonConfig.tokenString != "" {
 		options.Tokens = append(options.Tokens, daemonConfig.tokenString)
 	}
