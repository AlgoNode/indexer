// You can build without postgres by `go build --tags nopostgres` but it's on by default
// +build !nopostgres

package postgres

// import text to contstant setup_postgres_sql
//go:generate go run ../../cmd/texttosource/main.go postgres setup_postgres.sql

import (
	"bytes"
	"context"
	"database/sql"
	"encoding/base64"
	"errors"
	"fmt"
	"math"
	"math/big"
	"os"
	"strings"
	"time"
	"unicode/utf8"

	"github.com/algorand/go-algorand-sdk/crypto"
	"github.com/algorand/go-algorand-sdk/encoding/json"
	"github.com/algorand/go-algorand-sdk/encoding/msgpack"
	atypes "github.com/algorand/go-algorand-sdk/types"

	// Load the postgres sql.DB implementation
	_ "github.com/lib/pq"
	log "github.com/sirupsen/logrus"

	models "github.com/algorand/indexer/api/generated/v2"
	"github.com/algorand/indexer/idb"
	"github.com/algorand/indexer/idb/migration"
	"github.com/algorand/indexer/importer"
	"github.com/algorand/indexer/types"
)

const stateMetastateKey = "state"
const migrationMetastateKey = "migration"
const specialAccountsMetastateKey = "accounts"

// Be a real ACID database
var serializable = sql.TxOptions{Isolation: sql.LevelSerializable}
var readonlySerializable = sql.TxOptions{Isolation: sql.LevelSerializable, ReadOnly: true}

// OpenPostgres is available for creating test instances of postgres.IndexerDb
func OpenPostgres(connection string, opts *idb.IndexerDbOptions, log *log.Logger) (pdb *IndexerDb, err error) {
	db, err := sql.Open("postgres", connection)

	if err != nil {
		return nil, err
	}

	if strings.Contains(connection, "readonly") {
		if opts == nil {
			opts = &idb.IndexerDbOptions{}
		}
		opts.ReadOnly = true
	}

	return openPostgres(db, opts, log)
}

// Allow tests to inject a DB
func openPostgres(db *sql.DB, opts *idb.IndexerDbOptions, logger *log.Logger) (pdb *IndexerDb, err error) {
	pdb = &IndexerDb{
		log:        logger,
		db:         db,
		protoCache: make(map[string]types.ConsensusParams, 20),
	}

	if pdb.log == nil {
		pdb.log = log.New()
		pdb.log.SetFormatter(&log.JSONFormatter{})
		pdb.log.SetOutput(os.Stdout)
		pdb.log.SetLevel(log.TraceLevel)
	}

	// e.g. a user named "readonly" is in the connection string
	readonly := (opts != nil) && opts.ReadOnly
	if !readonly {
		err = pdb.init()
	}
	return
}

// IndexerDb is an idb.IndexerDB implementation
type IndexerDb struct {
	log *log.Logger

	db *sql.DB

	// state for StartBlock/AddTransaction/CommitBlock
	tx        *sql.Tx
	addtx     *sql.Stmt
	addtxpart *sql.Stmt

	txrows  [][]interface{}
	txprows [][]interface{}

	protoCache map[string]types.ConsensusParams

	migration *migration.Migration
}

func (db *IndexerDb) init() (err error) {
	accountingStateJSON, _ := db.getMetastate(stateMetastateKey)
	hasAccounting := len(accountingStateJSON) > 0
	migrationStateJSON, _ := db.getMetastate(migrationMetastateKey)
	hasMigration := len(migrationStateJSON) > 0

	db.GetSpecialAccounts()

	if hasMigration || hasAccounting {
		// see postgres_migrations.go
		return db.runAvailableMigrations(migrationStateJSON)
	}

	// new database, run setup
	_, err = db.db.Exec(setup_postgres_sql)
	if err != nil {
		return
	}

	err = db.markMigrationsAsDone()
	return
}

// AlreadyImported is part of idb.IndexerDB
func (db *IndexerDb) AlreadyImported(path string) (imported bool, err error) {
	row := db.db.QueryRow(`SELECT COUNT(path) FROM imported WHERE path = $1`, path)
	numpath := 0
	err = row.Scan(&numpath)
	return numpath == 1, err
}

// MarkImported is part of idb.IndexerDB
func (db *IndexerDb) MarkImported(path string) (err error) {
	_, err = db.db.Exec(`INSERT INTO imported (path) VALUES ($1)`, path)
	return err
}

// StartBlock is part of idb.IndexerDB
func (db *IndexerDb) StartBlock() (err error) {
	db.txrows = make([][]interface{}, 0, 6000)
	db.txprows = make([][]interface{}, 0, 10000)
	return nil
}

// For App apply data, convert "string" keys which are secretly []byte blobs to their base64 representation so that JSON systems that require strings to be utf8 don't panic.
func stxnToJSON(txn types.SignedTxnWithAD) string {
	jt := txn
	if len(jt.EvalDelta.GlobalDelta) > 0 {
		gd := make(map[string]types.ValueDelta, len(jt.EvalDelta.GlobalDelta))
		for k, v := range jt.EvalDelta.GlobalDelta {
			gd[b64([]byte(k))] = v
		}
		jt.EvalDelta.GlobalDelta = gd
	}
	if len(jt.EvalDelta.LocalDeltas) > 0 {
		ldout := make(map[uint64]types.StateDelta, len(jt.EvalDelta.LocalDeltas))
		for i, ld := range jt.EvalDelta.LocalDeltas {
			nld := make(map[string]types.ValueDelta, len(ld))
			for k, v := range ld {
				nld[b64([]byte(k))] = v
			}
			ldout[i] = nld
		}
		jt.EvalDelta.LocalDeltas = ldout
	}
	return idb.JSONOneLine(jt)
}

// AddTransaction is part of idb.IndexerDB
func (db *IndexerDb) AddTransaction(round uint64, intra int, txtypeenum int, assetid uint64, txn types.SignedTxnWithAD, participation [][]byte) error {
	txnbytes := msgpack.Encode(txn)
	jsonbytes := stxnToJSON(txn)
	txid := crypto.TransactionIDString(txn.Txn)
	tx := []interface{}{round, intra, txtypeenum, assetid, txid[:], txnbytes, string(jsonbytes)}
	db.txrows = append(db.txrows, tx)
	for _, paddr := range participation {
		seen := false
		if !seen {
			txp := []interface{}{paddr, round, intra}
			db.txprows = append(db.txprows, txp)
		}
	}
	return nil
}

// CommitBlock is part of idb.IndexerDB
func (db *IndexerDb) CommitBlock(round uint64, timestamp int64, rewardslevel uint64, headerbytes []byte) error {
	tx, err := db.db.BeginTx(context.Background(), &serializable)
	if err != nil {
		return fmt.Errorf("BeginTx %v", err)
	}
	defer tx.Rollback() // ignored if already committed
	addtx, err := tx.Prepare(`COPY txn (round, intra, typeenum, asset, txid, txnbytes, txn) FROM STDIN`)
	if err != nil {
		return fmt.Errorf("COPY txn %v", err)
	}
	defer addtx.Close()
	for _, txr := range db.txrows {
		_, err = addtx.Exec(txr...)
		if err != nil {
			return fmt.Errorf("COPY txn Exec %v", err)
		}
	}
	_, err = addtx.Exec()
	if err != nil {
		db.log.Errorf("CommitBlock failed: %v (%#v)", err, err)
		for _, txr := range db.txrows {
			ntxr := make([]interface{}, len(txr))
			for i, v := range txr {
				switch tv := v.(type) {
				case []byte:
					if utf8.Valid(tv) {
						ntxr[i] = string(tv)
					} else {
						ntxr[i] = v
					}
				default:
					ntxr[i] = v
				}
			}
			db.log.Errorf("txr %#v", ntxr)
		}
		return fmt.Errorf("COPY txn Exec() %v", err)
	}
	err = addtx.Close()
	if err != nil {
		return fmt.Errorf("COPY txn Close %v", err)
	}

	addtxpart, err := tx.Prepare(`COPY txn_participation (addr, round, intra) FROM STDIN`)
	if err != nil {
		return fmt.Errorf("COPY txn part %v", err)
	}
	defer addtxpart.Close()
	for i, txpr := range db.txprows {
		_, err = addtxpart.Exec(txpr...)
		if err != nil {
			//return err
			for _, er := range db.txprows[:i+1] {
				db.log.Printf("%s %d %d", base64.StdEncoding.EncodeToString(er[0].([]byte)), er[1], er[2])
			}
			return fmt.Errorf("%v, around txp row %#v", err, txpr)
		}
	}

	_, err = addtxpart.Exec()
	if err != nil {
		return fmt.Errorf("during addtxp empty exec %v", err)
	}
	err = addtxpart.Close()
	if err != nil {
		return fmt.Errorf("during addtxp close %v", err)
	}

	var block types.Block
	err = msgpack.Decode(headerbytes, &block)
	if err != nil {
		return fmt.Errorf("decode header %v", err)
	}
	headerjson := idb.JSONOneLine(block)
	_, err = tx.Exec(`INSERT INTO block_header (round, realtime, rewardslevel, header) VALUES ($1, $2, $3, $4) ON CONFLICT DO NOTHING`, round, time.Unix(timestamp, 0).UTC(), rewardslevel, headerjson)
	if err != nil {
		return fmt.Errorf("put block_header %v    %#v", err, err)
	}

	err = tx.Commit()
	db.txrows = nil
	db.txprows = nil
	if err != nil {
		return fmt.Errorf("on commit, %v", err)
	}
	return err
}

// GetAsset return AssetParams about an asset
func (db *IndexerDb) GetAsset(assetid uint64) (asset types.AssetParams, err error) {
	row := db.db.QueryRow(`SELECT params FROM asset WHERE index = $1`, assetid)
	var assetjson string
	err = row.Scan(&assetjson)
	if err != nil {
		return
	}
	err = json.Decode([]byte(assetjson), &asset)
	return
}

// GetDefaultFrozen get {assetid:default frozen, ...} for all assets, needed by accounting.
// Because Go map[]bool returns false by default, we actually return only a map of the true elements.
func (db *IndexerDb) GetDefaultFrozen() (defaultFrozen map[uint64]bool, err error) {
	rows, err := db.db.Query(`SELECT index FROM asset WHERE (params ->> 'df')::boolean = true`)
	if err != nil {
		return
	}
	defaultFrozen = make(map[uint64]bool)
	for rows.Next() {
		var assetid uint64
		err = rows.Scan(&assetid)
		if err != nil {
			return
		}
		defaultFrozen[assetid] = true
	}
	return
}

// LoadGenesis is part of idb.IndexerDB
func (db *IndexerDb) LoadGenesis(genesis types.Genesis) (err error) {
	tx, err := db.db.BeginTx(context.Background(), &serializable)
	if err != nil {
		return
	}
	defer tx.Rollback() // ignored if .Commit() first

	setAccount, err := tx.Prepare(`INSERT INTO account (addr, microalgos, rewardsbase, account_data, rewards_total, created_at, deleted) VALUES ($1, $2, 0, $3, $4, 0, false)`)
	if err != nil {
		return
	}
	defer setAccount.Close()

	total := uint64(0)
	for ai, alloc := range genesis.Allocation {
		addr, err := atypes.DecodeAddress(alloc.Address)
		if len(alloc.State.AssetParams) > 0 || len(alloc.State.Assets) > 0 {
			return fmt.Errorf("genesis account[%d] has unhandled asset", ai)
		}
		_, err = setAccount.Exec(addr[:], alloc.State.MicroAlgos, idb.JSONOneLine(alloc.State), 0)
		total += uint64(alloc.State.MicroAlgos)
		if err != nil {
			return fmt.Errorf("error setting genesis account[%d], %v", ai, err)
		}
	}
	var istate importer.ImportState
	sjs := string(idb.JSONOneLine(istate))
	_, err = tx.Exec(setMetastateUpsert, stateMetastateKey, sjs)
	if err != nil {
		return
	}
	err = tx.Commit()
	db.log.Printf("genesis %d accounts %d microalgos, err=%v", len(genesis.Allocation), total, err)
	return err

}

// SetProto is part of idb.IndexerDB
func (db *IndexerDb) SetProto(version string, proto types.ConsensusParams) (err error) {
	pj := idb.JSONOneLine(proto)
	if err != nil {
		return err
	}
	_, err = db.db.Exec(`INSERT INTO protocol (version, proto) VALUES ($1, $2) ON CONFLICT (version) DO UPDATE SET proto = EXCLUDED.proto`, version, pj)
	return err
}

// GetProto is part of idb.IndexerDB
func (db *IndexerDb) GetProto(version string) (proto types.ConsensusParams, err error) {
	proto, hit := db.protoCache[version]
	if hit {
		return
	}
	row := db.db.QueryRow(`SELECT proto FROM protocol WHERE version = $1`, version)
	var protostr string
	err = row.Scan(&protostr)
	if err != nil {
		return
	}
	err = json.Decode([]byte(protostr), &proto)
	if err == nil {
		db.protoCache[version] = proto
	}
	return
}

func (db *IndexerDb) getMetastate(key string) (jsonStrValue string, err error) {
	row := db.db.QueryRow(`SELECT v FROM metastate WHERE k = $1`, key)
	err = row.Scan(&jsonStrValue)
	if err == sql.ErrNoRows {
		err = nil
	}
	if err != nil {
		jsonStrValue = ""
	}
	return
}

const setMetastateUpsert = `INSERT INTO metastate (k, v) VALUES ($1, $2) ON CONFLICT (k) DO UPDATE SET v = EXCLUDED.v`
func (db *IndexerDb) setMetastate(key, jsonStrValue string) (err error) {
	_, err = db.db.Exec(setMetastateUpsert, key, jsonStrValue)
	return
}

<<<<<<< HEAD
=======
// GetImportState is part of idb.IndexerDB
func (db *IndexerDb) GetImportState() (state *idb.ImportState, err error) {
	var importStateJSON string
	importStateJSON, err = db.getMetastate(stateMetastateKey)
	if err == sql.ErrNoRows || importStateJSON == "" {
		// no previous state, ok
		err = nil
		return
	} else if err != nil {
		err = fmt.Errorf("unable to get import state: %v", err)
		return
	}

	err = json.Decode([]byte(importStateJSON), &state)
	if err != nil {
		err = fmt.Errorf("unable to parse import state: %v", err)
	}
	return
}

// SetImportState is part of idb.IndexerDB
func (db *IndexerDb) SetImportState(state idb.ImportState) (err error) {
	return db.setMetastate(stateMetastateKey, string(json.Encode(state)))
}

>>>>>>> b320df4f
// GetMaxRoundAccounted is part of idb.IndexerDB
func (db *IndexerDb) GetMaxRoundAccounted() (round uint64, err error) {
	//var round uint64
	row := db.db.QueryRow(`select coalesce((v->>'account_round')::bigint, 0) from metastate where k = 'state'`)
	err = row.Scan(&round)

	if err == sql.ErrNoRows {
		err = nil
		round = 0
	}

	return
}

// GetMaxRoundLoaded is part of idb.IndexerDB
func (db *IndexerDb) GetMaxRoundLoaded() (round uint64, err error) {
	var nullableRound sql.NullInt64
	round = 0
	row := db.db.QueryRow(`SELECT max(round) FROM block_header`)
	err = row.Scan(&nullableRound)
	if err == nil && nullableRound.Valid {
		round = uint64(nullableRound.Int64)
	}

	return
}

// Break the read query so that PostgreSQL doesn't get bogged down
// tracking transactional changes to tables.
const txnQueryBatchSize = 20000

var yieldTxnQuery string

func init() {
	yieldTxnQuery = fmt.Sprintf(`SELECT t.round, t.intra, t.txnbytes, t.extra, t.asset, b.realtime FROM txn t JOIN block_header b ON t.round = b.round WHERE t.round > $1 ORDER BY round, intra LIMIT %d`, txnQueryBatchSize)
}

func (db *IndexerDb) yieldTxnsThread(ctx context.Context, rows *sql.Rows, results chan<- idb.TxnRow) {
	keepGoing := true
	for keepGoing {
		keepGoing = false
		rounds := make([]uint64, txnQueryBatchSize)
		intras := make([]int, txnQueryBatchSize)
		txnbytess := make([][]byte, txnQueryBatchSize)
		extrajsons := make([][]byte, txnQueryBatchSize)
		creatableids := make([]int64, txnQueryBatchSize)
		roundtimes := make([]time.Time, txnQueryBatchSize)
		pos := 0
		// read from db
		for rows.Next() {
			var round uint64
			var intra int
			var txnbytes []byte
			var extrajson []byte
			var creatableid int64
			var roundtime time.Time
			err := rows.Scan(&round, &intra, &txnbytes, &extrajson, &creatableid, &roundtime)
			if err != nil {
				var row idb.TxnRow
				row.Error = err
				results <- row
				rows.Close()
				close(results)
				return
			}

			rounds[pos] = round
			intras[pos] = intra
			txnbytess[pos] = txnbytes
			extrajsons[pos] = extrajson
			creatableids[pos] = creatableid
			roundtimes[pos] = roundtime
			pos++

			keepGoing = true
		}
		rows.Close()
		if pos == 0 {
			break
		}
		if pos == txnQueryBatchSize {
			// figure out last whole round we got
			lastpos := pos - 1
			lastround := rounds[lastpos]
			lastpos--
			for lastpos >= 0 && rounds[lastpos] == lastround {
				lastpos--
			}
			if lastpos == 0 {
				panic("unwound whole fetch!")
			}
			pos = lastpos + 1
		}
		// yield to chan
		for i := 0; i < pos; i++ {
			var row idb.TxnRow
			row.Round = rounds[i]
			row.RoundTime = roundtimes[i]
			row.Intra = intras[i]
			row.TxnBytes = txnbytess[i]
			row.AssetID = uint64(creatableids[i])
			if len(extrajsons[i]) > 0 {
				err := json.Decode(extrajsons[i], &row.Extra)
				if err != nil {
					row.Error = fmt.Errorf("%d:%d decode txn extra, %v", row.Round, row.Intra, err)
					results <- row
					close(results)
					return
				}
			}
			select {
			case <-ctx.Done():
				close(results)
				return
			case results <- row:
			}
		}
		if keepGoing {
			var err error
			prevRound := rounds[pos-1]
			rows, err = db.db.QueryContext(ctx, yieldTxnQuery, prevRound)
			if err != nil {
				results <- idb.TxnRow{Error: err}
				break
			}
		}
	}
	close(results)
}

// YieldTxns is part of idb.IndexerDB
func (db *IndexerDb) YieldTxns(ctx context.Context, prevRound int64) <-chan idb.TxnRow {
	results := make(chan idb.TxnRow, 1)
	rows, err := db.db.QueryContext(ctx, yieldTxnQuery, prevRound)
	if err != nil {
		results <- idb.TxnRow{Error: err}
		close(results)
		return results
	}
	go db.yieldTxnsThread(ctx, rows, results)
	return results
}

// TODO: maybe make a flag to set this, but in case of bug set this to
// debug any asset that isn't working out right:
var debugAsset uint64 = 0

func b64(addr []byte) string {
	return base64.StdEncoding.EncodeToString(addr)
}

func obs(x interface{}) string {
	return idb.JSONOneLine(x)
}

// StateSchema like go-algorand data/basics/teal.go
type StateSchema struct {
	_struct struct{} `codec:",omitempty,omitemptyarray"`

	NumUint      uint64 `codec:"nui"`
	NumByteSlice uint64 `codec:"nbs"`
}

func (ss *StateSchema) fromBlock(x atypes.StateSchema) {
	if x.NumUint != 0 || x.NumByteSlice != 0 {
		ss.NumUint = x.NumUint
		ss.NumByteSlice = x.NumByteSlice
	}
}

// TealType is a teal type
type TealType uint64

// TealValue is a TealValue
type TealValue struct {
	_struct struct{} `codec:",omitempty,omitemptyarray"`

	Type  TealType `codec:"tt"`
	Bytes []byte   `codec:"tb"`
	Uint  uint64   `codec:"ui"`
}

func (tv *TealValue) setFromValueDelta(vd types.ValueDelta) error {
	switch vd.Action {
	case types.SetUintAction:
		tv.Type = TealUintType
		tv.Uint = vd.Uint
	case types.SetBytesAction:
		tv.Type = TealBytesType
		tv.Bytes = vd.Bytes
	default:
		return fmt.Errorf("could not apply ValueDelta %v", vd)
	}
	return nil
}

const (
	// TealBytesType represents the type of a byte slice in a TEAL program
	TealBytesType TealType = 1

	// TealUintType represents the type of a uint in a TEAL program
	TealUintType TealType = 2
)

func (tv TealValue) toModel() models.TealValue {
	switch tv.Type {
	case TealUintType:
		return models.TealValue{Uint: tv.Uint, Type: uint64(tv.Type)}
	case TealBytesType:
		return models.TealValue{Bytes: b64(tv.Bytes), Type: uint64(tv.Type)}
	}
	return models.TealValue{}
}

// TODO: These should probably all be moved to the types package.

// KeyTealValue the KeyTealValue struct.
type KeyTealValue struct {
	Key []byte    `codec:"k"`
	Tv  TealValue `codec:"v"`
}

// TealKeyValue the teal key value struct
type TealKeyValue struct {
	They []KeyTealValue
}

func (tkv TealKeyValue) toModel() *models.TealKeyValueStore {
	if len(tkv.They) == 0 {
		return nil
	}
	var out models.TealKeyValueStore = make([]models.TealKeyValue, len(tkv.They))
	pos := 0
	for _, ktv := range tkv.They {
		out[pos].Key = b64(ktv.Key)
		out[pos].Value = ktv.Tv.toModel()
		pos++
	}
	return &out
}
func (tkv TealKeyValue) get(key []byte) (TealValue, bool) {
	for _, ktv := range tkv.They {
		if bytes.Equal(ktv.Key, key) {
			return ktv.Tv, true
		}
	}
	return TealValue{}, false
}
func (tkv *TealKeyValue) put(key []byte, tv TealValue) {
	for i, ktv := range tkv.They {
		if bytes.Equal(ktv.Key, key) {
			tkv.They[i].Tv = tv
			return
		}
	}
	tkv.They = append(tkv.They, KeyTealValue{Key: key, Tv: tv})
}
func (tkv *TealKeyValue) delete(key []byte) {
	for i, ktv := range tkv.They {
		if bytes.Equal(ktv.Key, key) {
			last := len(tkv.They) - 1
			if last == 0 {
				tkv.They = nil
				return
			}
			if i < last {
				tkv.They[i] = tkv.They[last]
				tkv.They = tkv.They[:last]
				return
			}
		}
	}
}

// MarshalJSON wraps idb.JSONOneLine
func (tkv TealKeyValue) MarshalJSON() ([]byte, error) {
	return []byte(idb.JSONOneLine(tkv.They)), nil
}

// UnmarshalJSON wraps json.Decode
func (tkv *TealKeyValue) UnmarshalJSON(data []byte) error {
	return json.Decode(data, &tkv.They)
}

// AppParams like go-algorand data/basics/userBalance.go AppParams{}
type AppParams struct {
	_struct struct{} `codec:",omitempty,omitemptyarray"`

	ApprovalProgram   []byte      `codec:"approv"`
	ClearStateProgram []byte      `codec:"clearp"`
	LocalStateSchema  StateSchema `codec:"lsch"`
	GlobalStateSchema StateSchema `codec:"gsch"`

	GlobalState TealKeyValue `codec:"gs,allocbound=-"`
}

// AppLocalState like go-algorand data/basics/userBalance.go AppLocalState{}
type AppLocalState struct {
	_struct struct{} `codec:",omitempty,omitemptyarray"`

	Schema   StateSchema  `codec:"hsch"`
	KeyValue TealKeyValue `codec:"tkv"`
}

type inmemAppLocalState struct {
	AppLocalState

	address  []byte
	appIndex int64
}

// Build a reverse delta and apply the delta to the TealKeyValue state.
func applyKeyValueDelta(state *TealKeyValue, key []byte, vd types.ValueDelta, reverseDelta *idb.AppReverseDelta) (err error) {
	oldValue, ok := state.get(key)
	if ok {
		switch oldValue.Type {
		case TealUintType:
			reverseDelta.SetDelta(key, types.ValueDelta{Action: types.SetUintAction, Uint: oldValue.Uint})
		case TealBytesType:
			reverseDelta.SetDelta(key, types.ValueDelta{Action: types.SetBytesAction, Bytes: oldValue.Bytes})
		default:
			return fmt.Errorf("old value key=%s ov.T=%T ov=%v", key, oldValue, oldValue)
		}
	} else {
		reverseDelta.SetDelta(key, types.ValueDelta{Action: types.DeleteAction})
	}
	newValue := oldValue
	switch vd.Action {
	case types.SetUintAction, types.SetBytesAction:
		newValue.setFromValueDelta(vd)
		state.put(key, newValue)
	case types.DeleteAction:
		state.delete(key)
	default:
		return fmt.Errorf("unknown action action=%d, delta=%v", vd.Action, vd)
	}
	return nil
}

func (db *IndexerDb) getDirtyAppLocalState(addr []byte, appIndex int64, dirty []inmemAppLocalState, getq *sql.Stmt) (localstate inmemAppLocalState, err error) {
	for _, v := range dirty {
		if v.appIndex == appIndex && bytes.Equal(addr, v.address) {
			return v, nil
		}
	}
	var localstatejson []byte
	row := getq.QueryRow(addr, appIndex)
	err = row.Scan(&localstatejson)
	if err == sql.ErrNoRows {
		// ok, no prior data, empty state
		err = nil
	} else if err != nil {
		err = fmt.Errorf("app local get, %v", err)
		return
	} else if len(localstatejson) > 0 {
		err = json.Decode(localstatejson, &localstate.AppLocalState)
		if err != nil {
			err = fmt.Errorf("app local get bad json, %v", err)
		}
	}
	localstate.address = addr
	localstate.appIndex = appIndex
	return
}

// overwrite or append
func setDirtyAppLocalState(dirty []inmemAppLocalState, x inmemAppLocalState) []inmemAppLocalState {
	for i, v := range dirty {
		if v.appIndex == x.appIndex && bytes.Equal(v.address, x.address) {
			dirty[i] = x
			return dirty
		}
	}
	return append(dirty, x)
}

// CommitRoundAccounting is part of idb.IndexerDB
func (db *IndexerDb) CommitRoundAccounting(updates idb.RoundUpdates, round uint64, blockPtr *types.Block) (err error) {
	any := false
	tx, err := db.db.BeginTx(context.Background(), &serializable)
	if err != nil {
		return
	}
	defer tx.Rollback() // ignored if .Commit() first

	if len(updates.AlgoUpdates) > 0 {
		any = true
		// account_data json is only used on account creation, otherwise the account data jsonb field is updated from the delta
		upsertalgo, err := tx.Prepare(`INSERT INTO account (addr, microalgos, rewardsbase, rewards_total, created_at, deleted) VALUES ($1, $2, $3, $4, $5, false) ON CONFLICT (addr) DO UPDATE SET microalgos = account.microalgos + EXCLUDED.microalgos, rewardsbase = EXCLUDED.rewardsbase, rewards_total = account.rewards_total + EXCLUDED.rewards_total, deleted = false`)
		if err != nil {
			return fmt.Errorf("prepare update algo, %v", err)
		}
		defer upsertalgo.Close()

		// If the account is closing the cumulative rewards field and closed_at needs to be set directly
		// Using an upsert because it's technically allowed to create and close an account in the same round.
		closealgo, err := tx.Prepare(`INSERT INTO account (addr, microalgos, rewardsbase, rewards_total, created_at, closed_at, deleted) VALUES ($1, $2, $3, $4, $5, $6, true) ON CONFLICT (addr) DO UPDATE SET microalgos = account.microalgos + EXCLUDED.microalgos, rewardsbase = EXCLUDED.rewardsbase, rewards_total = EXCLUDED.rewards_total, closed_at = EXCLUDED.closed_at, deleted = true, account_data = NULL`)
		if err != nil {
			return fmt.Errorf("prepare reset algo, %v", err)
		}
		defer closealgo.Close()

		for addr, delta := range updates.AlgoUpdates {
			if !delta.Closed {
				_, err = upsertalgo.Exec(addr[:], delta.Balance, blockPtr.RewardsLevel, delta.Rewards, round)
				if err != nil {
					return fmt.Errorf("update algo, %v", err)
				}
			} else {
				_, err = closealgo.Exec(addr[:], delta.Balance, blockPtr.RewardsLevel, delta.Rewards, round, round)
				if err != nil {
					return fmt.Errorf("close algo, %v", err)
				}
			}
		}
	}
	if len(updates.AccountTypes) > 0 {
		any = true
		setat, err := tx.Prepare(`UPDATE account SET keytype = $1 WHERE addr = $2`)
		if err != nil {
			return fmt.Errorf("prepare update account type, %v", err)
		}
		defer setat.Close()
		for addr, kt := range updates.AccountTypes {
			_, err = setat.Exec(kt, addr[:])
			if err != nil {
				return fmt.Errorf("update account type, %v", err)
			}
		}
	}
	if len(updates.AccountDataUpdates) > 0 {
		any = true
		setkeyreg, err := tx.Prepare(`UPDATE account SET account_data = coalesce(account_data, '{}'::jsonb) || ($1)::jsonb WHERE addr = $2`)
		if err != nil {
			return fmt.Errorf("prepare keyreg, %v", err)
		}
		defer setkeyreg.Close()
		for addr, adu := range updates.AccountDataUpdates {
			jb := idb.JSONOneLine(adu)
			_, err = setkeyreg.Exec(jb, addr[:])
			if err != nil {
				return fmt.Errorf("update keyreg, %v", err)
			}
		}
	}
	if len(updates.AssetUpdates) > 0 && len(updates.AssetUpdates[0]) > 0 {
		any = true

		////////////////
		// Asset Xfer //
		////////////////
		// Create new account_asset, initialize a previously destroyed asset, or apply the balance delta.
		// Setting frozen is complicated for the no-op optin case. It should only be set to default-frozen when the
		// holding is deleted, otherwise it should be left as the original value.
		seta, err := tx.Prepare(`INSERT INTO account_asset (addr, assetid, amount, frozen, created_at, deleted) VALUES ($1, $2, $3, $4, $5, false) ON CONFLICT (addr, assetid) DO UPDATE SET amount = account_asset.amount + EXCLUDED.amount, frozen = (EXCLUDED.frozen AND account_asset.deleted) OR (account_asset.frozen AND NOT account_asset.deleted), deleted = false`)
		if err != nil {
			return fmt.Errorf("prepare set account_asset, %v", err)
		}
		defer seta.Close()

		/////////////////
		// Asset Close //
		/////////////////
		// On asset opt-out attach some extra "apply data" metadata to allow rewinding the asset close if requested.
		acc, err := tx.Prepare(`WITH aaamount AS (SELECT ($1)::bigint as round, ($2)::bigint as intra, x.amount FROM account_asset x WHERE x.addr = $3 AND x.assetid = $4)
UPDATE txn ut SET extra = jsonb_set(coalesce(ut.extra, '{}'::jsonb), '{aca}', to_jsonb(aaamount.amount)) FROM aaamount WHERE ut.round = aaamount.round AND ut.intra = aaamount.intra`)
		if err != nil {
			return fmt.Errorf("prepare asset close0, %v", err)
		}
		defer acc.Close()
		// On asset opt-out update the CloseTo account_asset
		acs, err := tx.Prepare(`INSERT INTO account_asset (addr, assetid, amount, frozen, created_at, deleted)
SELECT $1, $2, x.amount, $3, $6, false FROM account_asset x WHERE x.addr = $4 AND x.assetid = $5
ON CONFLICT (addr, assetid) DO UPDATE SET amount = account_asset.amount + EXCLUDED.amount, deleted = false`)
		if err != nil {
			return fmt.Errorf("prepare asset close1, %v", err)
		}
		defer acs.Close()
		// On asset opt-out mark the account_asset as closed with zero balance.
		acd, err := tx.Prepare(`UPDATE account_asset SET amount = 0, closed_at = $1, deleted = true WHERE addr = $2 AND assetid = $3`)
		if err != nil {
			return fmt.Errorf("prepare asset close2, %v", err)
		}
		defer acd.Close()

		//////////////////
		// Asset Config //
		//////////////////
		setacfg, err := tx.Prepare(`INSERT INTO asset (index, creator_addr, params, created_at, deleted) VALUES ($1, $2, $3, $4, false) ON CONFLICT (index) DO UPDATE SET params = EXCLUDED.params, deleted = false`)
		if err != nil {
			return fmt.Errorf("prepare set asset, %v", err)
		}
		defer setacfg.Close()
		getacfg, err := tx.Prepare(`SELECT params FROM asset WHERE index = $1`)
		if err != nil {
			return fmt.Errorf("prepare get asset, %v", err)
		}
		defer getacfg.Close()

		//////////////////
		// Asset Freeze //
		//////////////////
		fr, err := tx.Prepare(`INSERT INTO account_asset (addr, assetid, amount, frozen, created_at, deleted) VALUES ($1, $2, 0, $3, $4, false) ON CONFLICT (addr, assetid) DO UPDATE SET frozen = EXCLUDED.frozen, deleted = false`)
		if err != nil {
			return fmt.Errorf("prepare asset freeze, %v", err)
		}
		defer fr.Close()

		for _, subround := range updates.AssetUpdates {
			for addr, aulist := range subround {
				for _, au := range aulist {
					if au.AssetID == debugAsset {
						db.log.Errorf("%d axfer %s %s", round, b64(addr[:]), obs(au))
					}

					// Apply deltas
					if au.Transfer != nil {
						if au.Transfer.Delta.IsInt64() {
							// easy case
							delta := au.Transfer.Delta.Int64()
							// don't skip delta == 0; mark opt-in
							_, err = seta.Exec(addr[:], au.AssetID, delta, au.DefaultFrozen, round)
							if err != nil {
								return fmt.Errorf("update account asset, %v", err)
							}
						} else {
							sign := au.Transfer.Delta.Sign()
							var mi big.Int
							var step int64
							if sign > 0 {
								mi.SetInt64(math.MaxInt64)
								step = math.MaxInt64
							} else if sign < 0 {
								mi.SetInt64(math.MinInt64)
								step = math.MinInt64
							} else {
								continue
							}
							for !au.Transfer.Delta.IsInt64() {
								_, err = seta.Exec(addr[:], au.AssetID, step, au.DefaultFrozen, round)
								if err != nil {
									return fmt.Errorf("update account asset, %v", err)
								}
								au.Transfer.Delta.Sub(&au.Transfer.Delta, &mi)
							}
							sign = au.Transfer.Delta.Sign()
							if sign != 0 {
								_, err = seta.Exec(addr[:], au.AssetID, au.Transfer.Delta.Int64(), au.DefaultFrozen, round)
								if err != nil {
									return fmt.Errorf("update account asset, %v", err)
								}
							}
						}
					}

					// Close holding before continuing to next subround.
					if au.Close != nil {
						_, err = acc.Exec(au.Close.Round, au.Close.Offset, au.Close.Sender[:], au.AssetID)
						if err != nil {
							return fmt.Errorf("asset close record amount, %v", err)
						}
						_, err = acs.Exec(au.Close.CloseTo[:], au.AssetID, au.DefaultFrozen, au.Close.Sender[:], au.AssetID, round)
						if err != nil {
							return fmt.Errorf("asset close send, %v", err)
						}
						_, err = acd.Exec(round, au.Close.Sender[:], au.AssetID)
						if err != nil {
							return fmt.Errorf("asset close del, %v", err)
						}
					}

					// Asset Config
					if au.Config != nil {
						var outparams string
						if au.Config.IsNew {
							outparams = string(json.Encode(au.Config.Params))
						} else {
							row := getacfg.QueryRow(au.AssetID)
							var paramjson []byte
							err = row.Scan(&paramjson)
							if err != nil {
								return fmt.Errorf("get acfg %d, %v", au.AssetID, err)
							}
							var old atypes.AssetParams
							err = json.Decode(paramjson, &old)
							if err != nil {
								return fmt.Errorf("bad acgf json %d, %v", au.AssetID, err)
							}
							np := types.MergeAssetConfig(old, au.Config.Params)
							outparams = string(json.Encode(np))
						}
						_, err = setacfg.Exec(au.AssetID, au.Config.Creator[:], outparams, round)
						if err != nil {
							return fmt.Errorf("update asset, %v", err)
						}
					}

					// Asset Freeze
					if au.Freeze != nil {
						if au.AssetID == debugAsset {
							db.log.Errorf("%d %s %s", round, b64(addr[:]), obs(au.Freeze))
						}
						_, err = fr.Exec(addr[:], au.AssetID, au.Freeze.Frozen, round)
						if err != nil {
							return fmt.Errorf("update asset freeze, %v", err)
						}
					}
				}
			}
		}
	}
	if len(updates.AssetDestroys) > 0 {
		// Note! leaves `asset` and `account_asset` rows present for historical reference, but deletes all holdings from all accounts
		any = true
		// Update any account_asset holdings which were not previously closed. By now the amount should already be 0.
		ads, err := tx.Prepare(`UPDATE account_asset SET amount = 0, closed_at = $1, deleted = true WHERE assetid = $2 AND amount != 0`)
		if err != nil {
			return fmt.Errorf("prepare asset destroy, %v", err)
		}
		defer ads.Close()
		// Clear out the parameters and set closed_at
		aclear, err := tx.Prepare(`UPDATE asset SET params = 'null'::jsonb, closed_at = $1, deleted = true WHERE index = $2`)
		if err != nil {
			return fmt.Errorf("prepare asset clear, %v", err)
		}
		defer aclear.Close()
		for _, assetID := range updates.AssetDestroys {
			if assetID == debugAsset {
				db.log.Errorf("%d destroy asset %d", round, assetID)
			}
			_, err = ads.Exec(round, assetID)
			if err != nil {
				return fmt.Errorf("asset destroy, %v", err)
			}
			_, err = aclear.Exec(round, assetID)
			if err != nil {
				return fmt.Errorf("asset destroy, %v", err)
			}
		}
	}
	if len(updates.AppGlobalDeltas) > 0 {
		// apps with dirty global state, collection of AppParams as dict
		destroy := make(map[uint64]bool)
		dirty := make(map[uint64]AppParams)
		appCreators := make(map[uint64][]byte)
		getglobal, err := tx.Prepare(`SELECT params FROM app WHERE index = $1`)
		if err != nil {
			return fmt.Errorf("prepare app global get, %v", err)
		}
		defer getglobal.Close()
		// reverseDeltas for txnupglobal below: [][json, round, intra]
		reverseDeltas := make([][]interface{}, 0, len(updates.AppGlobalDeltas))
		for _, adelta := range updates.AppGlobalDeltas {
			state, ok := dirty[uint64(adelta.AppIndex)]
			if !ok {
				row := getglobal.QueryRow(adelta.AppIndex)
				var paramsjson []byte
				err = row.Scan(&paramsjson)
				if err == sql.ErrNoRows {
					// no prior data, empty state
				} else if err != nil {
					return fmt.Errorf("app[%d] global get, %v", adelta.AppIndex, err)
				} else {
					err = json.Decode(paramsjson, &state)
					if err != nil {
						return fmt.Errorf("app[%d] global get json, %v", adelta.AppIndex, err)
					}
				}
			}
			// calculate reverse delta, apply delta to state, save state to dirty
			reverseDelta := idb.AppReverseDelta{
				OnCompletion: adelta.OnCompletion,
			}
			if len(adelta.ApprovalProgram) > 0 {
				reverseDelta.ApprovalProgram = state.ApprovalProgram
				state.ApprovalProgram = adelta.ApprovalProgram
			}
			if len(adelta.ClearStateProgram) > 0 {
				reverseDelta.ClearStateProgram = state.ClearStateProgram
				state.ClearStateProgram = adelta.ClearStateProgram
			}
			state.GlobalStateSchema.fromBlock(adelta.GlobalStateSchema)
			state.LocalStateSchema.fromBlock(adelta.LocalStateSchema)
			for key, vd := range adelta.Delta {
				err = applyKeyValueDelta(&state.GlobalState, []byte(key), vd, &reverseDelta)
				if err != nil {
					return fmt.Errorf("app delta apply err r=%d i=%d app=%d, %v", adelta.Round, adelta.Intra, adelta.AppIndex, err)
				}
			}
			reverseDeltas = append(reverseDeltas, []interface{}{idb.JSONOneLine(reverseDelta), adelta.Round, adelta.Intra})
			if adelta.OnCompletion == atypes.DeleteApplicationOC {
				// clear content but leave row recording that it existed
				state = AppParams{}
				destroy[uint64(adelta.AppIndex)] = true
			} else {
				delete(destroy, uint64(adelta.AppIndex))
			}
			dirty[uint64(adelta.AppIndex)] = state
			if adelta.Creator != nil {
				appCreators[uint64(adelta.AppIndex)] = adelta.Creator
			}
		}

		// update txns with reverse deltas
		// "agr" is "app global reverse"
		txnupglobal, err := tx.Prepare(`UPDATE txn ut SET extra = jsonb_set(coalesce(ut.extra, '{}'::jsonb), '{agr}', $1) WHERE ut.round = $2 AND ut.intra = $3`)
		if err != nil {
			return fmt.Errorf("prepare app global txn up, %v", err)
		}
		defer txnupglobal.Close()
		for _, rd := range reverseDeltas {
			_, err = txnupglobal.Exec(rd...)
			if err != nil {
				return fmt.Errorf("app global txn up, r=%d i=%d, %#v, %v", rd[1], rd[2], string(rd[0].([]byte)), err)
			}
		}
		// apply dirty global state deltas for the round
		putglobal, err := tx.Prepare(`INSERT INTO app (index, creator, params, created_at, deleted) VALUES ($1, $2, $3, $4, false) ON CONFLICT (index) DO UPDATE SET params = EXCLUDED.params, closed_at = coalesce($5, app.closed_at), deleted = $6`)
		if err != nil {
			return fmt.Errorf("prepare app global put, %v", err)
		}
		defer putglobal.Close()
		for appid, params := range dirty {
			// Nullable closedAt value
			closedAt := sql.NullInt64{
				Int64: int64(round),
				Valid: destroy[appid],
			}
			creator := appCreators[appid]
			paramjson := idb.JSONOneLine(params)
			_, err = putglobal.Exec(appid, creator, paramjson, round, closedAt, destroy[appid])
			if err != nil {
				return fmt.Errorf("app global put pj=%v, %v", string(paramjson), err)
			}
		}
	}
	if len(updates.AppLocalDeltas) > 0 {
		dirty := make([]inmemAppLocalState, 0, len(updates.AppLocalDeltas))
		getlocal, err := tx.Prepare(`SELECT localstate FROM account_app WHERE addr = $1 AND app = $2`)
		if err != nil {
			return fmt.Errorf("prepare app local get, %v", err)
		}
		defer getlocal.Close()
		// reverseDeltas for txnuplocal below: [][json, round, intra]
		reverseDeltas := make([][]interface{}, 0, len(updates.AppLocalDeltas))
		var droplocals [][]interface{}

		getapp, err := tx.Prepare(`SELECT params FROM app WHERE index = $1`)
		if err != nil {
			return fmt.Errorf("prepare app get (l), %v", err)
		}

		for _, ald := range updates.AppLocalDeltas {
			if ald.OnCompletion == atypes.CloseOutOC || ald.OnCompletion == atypes.ClearStateOC {
				droplocals = append(droplocals,
					[]interface{}{ald.Address, ald.AppIndex, round},
				)
				continue
			}
			localstate, err := db.getDirtyAppLocalState(ald.Address, ald.AppIndex, dirty, getlocal)
			if err != nil {
				return err
			}
			if ald.OnCompletion == atypes.OptInOC {
				row := getapp.QueryRow(ald.AppIndex)
				var paramsjson []byte
				err = row.Scan(&paramsjson)
				if err != nil {
					return fmt.Errorf("app get (l), %v", err)
				}
				var app AppParams
				err = json.Decode(paramsjson, &app)
				if err != nil {
					return fmt.Errorf("app[%d] get json (l), %v", ald.AppIndex, err)
				}
				localstate.Schema = app.LocalStateSchema
			}

			var reverseDelta idb.AppReverseDelta

			for key, vd := range ald.Delta {
				err = applyKeyValueDelta(&localstate.KeyValue, []byte(key), vd, &reverseDelta)
				if err != nil {
					return err
				}
			}
			dirty = setDirtyAppLocalState(dirty, localstate)
			reverseDeltas = append(reverseDeltas, []interface{}{idb.JSONOneLine(reverseDelta), ald.Round, ald.Intra})
		}

		// update txns with reverse deltas
		// "alr" is "app local reverse"
		if len(reverseDeltas) > 0 {
			txnuplocal, err := tx.Prepare(`UPDATE txn ut SET extra = jsonb_set(coalesce(ut.extra, '{}'::jsonb), '{alr}', $1) WHERE ut.round = $2 AND ut.intra = $3`)
			if err != nil {
				return fmt.Errorf("prepare app local txn up, %v", err)
			}
			defer txnuplocal.Close()
			for _, rd := range reverseDeltas {
				_, err = txnuplocal.Exec(rd...)
				if err != nil {
					return fmt.Errorf("app local txn up, r=%d i=%d %v", rd[1], rd[2], err)
				}
			}
		}

		if len(dirty) > 0 {
			// apply local state deltas for the round
			putglobal, err := tx.Prepare(`INSERT INTO account_app (addr, app, localstate, created_at, deleted) VALUES ($1, $2, $3, $4, false) ON CONFLICT (addr, app) DO UPDATE SET localstate = EXCLUDED.localstate, deleted = false`)
			if err != nil {
				return fmt.Errorf("prepare app local put, %v", err)
			}
			defer putglobal.Close()
			for _, ld := range dirty {
				_, err = putglobal.Exec(ld.address, ld.appIndex, idb.JSONOneLine(ld.AppLocalState), round)
				if err != nil {
					return fmt.Errorf("app local put, %v", err)
				}
			}
		}

		if len(droplocals) > 0 {
			droplocal, err := tx.Prepare(`UPDATE account_app SET localstate = NULL, closed_at = $3, deleted = true WHERE addr = $1 AND app = $2`)
			if err != nil {
				return fmt.Errorf("prepare app local del, %v", err)
			}
			defer droplocal.Close()
			for _, dl := range droplocals {
				_, err = droplocal.Exec(dl...)
				if err != nil {
					return fmt.Errorf("app local del, %v", err)
				}
			}
		}
	}
	if !any {
		db.log.Debugf("empty round %d", round)
	}
	var istate importer.ImportState
	staterow := tx.QueryRow(`SELECT v FROM metastate WHERE k = 'state'`)
	var stateJSONStr string
	err = staterow.Scan(&stateJSONStr)
	if err == sql.ErrNoRows {
		// ok
	} else if err != nil {
		return
	} else {
		err = json.Decode([]byte(stateJSONStr), &istate)
		if err != nil {
			return
		}
	}
	if istate.AccountRound >= int64(round) {
		msg := fmt.Sprintf("metastate round = %d while trying to write round %d", istate.AccountRound, round)
		db.log.Error(msg)
		return errors.New(msg)
	}
	istate.AccountRound = int64(round)
	sjs := idb.JSONOneLine(istate)
	_, err = tx.Exec(setMetastateUpsert, stateMetastateKey, sjs)
	if err != nil {
		return
	}
	return tx.Commit()
}

// GetBlock is part of idb.IndexerDB
func (db *IndexerDb) GetBlock(ctx context.Context, round uint64, options idb.GetBlockOptions) (block types.Block, transactions []idb.TxnRow, err error) {
	tx, err := db.db.BeginTx(ctx, &readonlySerializable)
	if err != nil {
		return
	}
	defer tx.Commit()
	row := tx.QueryRowContext(ctx, `SELECT header FROM block_header WHERE round = $1`, round)
	var blockheaderjson []byte
	err = row.Scan(&blockheaderjson)
	if err != nil {
		return
	}
	err = json.Decode(blockheaderjson, &block)
	if err != nil {
		return
	}

	if options.Transactions {
		out := make(chan idb.TxnRow, 1)
		query, whereArgs, err := buildTransactionQuery(idb.TransactionFilter{Round: &round})
		if err != nil {
			err = fmt.Errorf("txn query err %v", err)
			out <- idb.TxnRow{Error: err}
			close(out)
			return types.Block{}, nil, err
		}
		rows, err := tx.QueryContext(ctx, query, whereArgs...)
		if err != nil {
			err = fmt.Errorf("txn query %#v err %v", query, err)
			return types.Block{}, nil, err
		}

		go db.yieldTxnsThreadSimple(ctx, rows, out, true, nil, nil)

		results := make([]idb.TxnRow, 0)
		for txrow := range out {
			results = append(results, txrow)
			txrow.Next()
		}
		transactions = results
	}

	return block, transactions, nil
}

func buildTransactionQuery(tf idb.TransactionFilter) (query string, whereArgs []interface{}, err error) {
	// TODO? There are some combinations of tf params that will
	// yield no results and we could catch that before asking the
	// database. A hopefully rare optimization.
	const maxWhereParts = 30
	whereParts := make([]string, 0, maxWhereParts)
	whereArgs = make([]interface{}, 0, maxWhereParts)
	joinParticipation := false
	partNumber := 1
	if tf.Address != nil {
		whereParts = append(whereParts, fmt.Sprintf("p.addr = $%d", partNumber))
		whereArgs = append(whereArgs, tf.Address)
		partNumber++
		if tf.AddressRole != 0 {
			addrBase64 := base64.StdEncoding.EncodeToString(tf.Address)
			roleparts := make([]string, 0, 8)
			if tf.AddressRole&idb.AddressRoleSender != 0 {
				roleparts = append(roleparts, fmt.Sprintf("t.txn -> 'txn' ->> 'snd' = $%d", partNumber))
				whereArgs = append(whereArgs, addrBase64)
				partNumber++
			}
			if tf.AddressRole&idb.AddressRoleReceiver != 0 {
				roleparts = append(roleparts, fmt.Sprintf("t.txn -> 'txn' ->> 'rcv' = $%d", partNumber))
				whereArgs = append(whereArgs, addrBase64)
				partNumber++
			}
			if tf.AddressRole&idb.AddressRoleCloseRemainderTo != 0 {
				roleparts = append(roleparts, fmt.Sprintf("t.txn -> 'txn' ->> 'close' = $%d", partNumber))
				whereArgs = append(whereArgs, addrBase64)
				partNumber++
			}
			if tf.AddressRole&idb.AddressRoleAssetSender != 0 {
				roleparts = append(roleparts, fmt.Sprintf("t.txn -> 'txn' ->> 'asnd' = $%d", partNumber))
				whereArgs = append(whereArgs, addrBase64)
				partNumber++
			}
			if tf.AddressRole&idb.AddressRoleAssetReceiver != 0 {
				roleparts = append(roleparts, fmt.Sprintf("t.txn -> 'txn' ->> 'arcv' = $%d", partNumber))
				whereArgs = append(whereArgs, addrBase64)
				partNumber++
			}
			if tf.AddressRole&idb.AddressRoleAssetCloseTo != 0 {
				roleparts = append(roleparts, fmt.Sprintf("t.txn -> 'txn' ->> 'aclose' = $%d", partNumber))
				whereArgs = append(whereArgs, addrBase64)
				partNumber++
			}
			if tf.AddressRole&idb.AddressRoleFreeze != 0 {
				roleparts = append(roleparts, fmt.Sprintf("t.txn -> 'txn' ->> 'afrz' = $%d", partNumber))
				whereArgs = append(whereArgs, addrBase64)
				partNumber++
			}
			rolepart := strings.Join(roleparts, " OR ")
			whereParts = append(whereParts, "("+rolepart+")")
		}
		joinParticipation = true
	}
	if tf.MinRound != 0 {
		whereParts = append(whereParts, fmt.Sprintf("t.round >= $%d", partNumber))
		whereArgs = append(whereArgs, tf.MinRound)
		partNumber++
	}
	if tf.MaxRound != 0 {
		whereParts = append(whereParts, fmt.Sprintf("t.round <= $%d", partNumber))
		whereArgs = append(whereArgs, tf.MaxRound)
		partNumber++
	}
	if !tf.BeforeTime.IsZero() {
		whereParts = append(whereParts, fmt.Sprintf("h.realtime < $%d", partNumber))
		whereArgs = append(whereArgs, tf.BeforeTime)
		partNumber++
	}
	if !tf.AfterTime.IsZero() {
		whereParts = append(whereParts, fmt.Sprintf("h.realtime > $%d", partNumber))
		whereArgs = append(whereArgs, tf.AfterTime)
		partNumber++
	}
	if tf.AssetID != 0 || tf.ApplicationID != 0 {
		var creatableID uint64
		if tf.AssetID != 0 {
			creatableID = tf.AssetID
			if tf.ApplicationID != 0 {
				if tf.AssetID == tf.ApplicationID {
					// this is nonsense, but I'll allow it
				} else {
					return "", nil, fmt.Errorf("cannot search both assetid and appid")
				}
			}
		} else {
			creatableID = tf.ApplicationID
		}
		whereParts = append(whereParts, fmt.Sprintf("t.asset = $%d", partNumber))
		whereArgs = append(whereArgs, creatableID)
		partNumber++
	}
	if tf.AssetAmountGT != 0 {
		whereParts = append(whereParts, fmt.Sprintf("(t.txn -> 'txn' -> 'aamt')::bigint > $%d", partNumber))
		whereArgs = append(whereArgs, tf.AssetAmountGT)
		partNumber++
	}
	if tf.AssetAmountLT != 0 {
		whereParts = append(whereParts, fmt.Sprintf("(t.txn -> 'txn' -> 'aamt')::bigint < $%d", partNumber))
		whereArgs = append(whereArgs, tf.AssetAmountLT)
		partNumber++
	}
	if tf.TypeEnum != 0 {
		whereParts = append(whereParts, fmt.Sprintf("t.typeenum = $%d", partNumber))
		whereArgs = append(whereArgs, tf.TypeEnum)
		partNumber++
	}
	if len(tf.Txid) != 0 {
		whereParts = append(whereParts, fmt.Sprintf("t.txid = $%d", partNumber))
		whereArgs = append(whereArgs, tf.Txid)
		partNumber++
	}
	if tf.Round != nil {
		whereParts = append(whereParts, fmt.Sprintf("t.round = $%d", partNumber))
		whereArgs = append(whereArgs, *tf.Round)
		partNumber++
	}
	if tf.Offset != nil {
		whereParts = append(whereParts, fmt.Sprintf("t.intra = $%d", partNumber))
		whereArgs = append(whereArgs, *tf.Offset)
		partNumber++
	}
	if tf.OffsetLT != nil {
		whereParts = append(whereParts, fmt.Sprintf("t.intra < $%d", partNumber))
		whereArgs = append(whereArgs, *tf.OffsetLT)
		partNumber++
	}
	if tf.OffsetGT != nil {
		whereParts = append(whereParts, fmt.Sprintf("t.intra > $%d", partNumber))
		whereArgs = append(whereArgs, *tf.OffsetGT)
		partNumber++
	}
	if len(tf.SigType) != 0 {
		whereParts = append(whereParts, fmt.Sprintf("t.txn -> $%d IS NOT NULL", partNumber))
		whereArgs = append(whereArgs, tf.SigType)
		partNumber++
	}
	if len(tf.NotePrefix) > 0 {
		whereParts = append(whereParts, fmt.Sprintf("substring(decode(t.txn -> 'txn' ->> 'note', 'base64') from 1 for %d) = $%d", len(tf.NotePrefix), partNumber))
		whereArgs = append(whereArgs, tf.NotePrefix)
		partNumber++
	}
	if tf.AlgosGT != 0 {
		whereParts = append(whereParts, fmt.Sprintf("(t.txn -> 'txn' -> 'amt')::bigint > $%d", partNumber))
		whereArgs = append(whereArgs, tf.AlgosGT)
		partNumber++
	}
	if tf.AlgosLT != 0 {
		whereParts = append(whereParts, fmt.Sprintf("(t.txn -> 'txn' -> 'amt')::bigint < $%d", partNumber))
		whereArgs = append(whereArgs, tf.AlgosLT)
		partNumber++
	}
	if tf.EffectiveAmountGt != 0 {
		whereParts = append(whereParts, fmt.Sprintf("((t.txn -> 'ca')::bigint + (t.txn -> 'txn' -> 'amt')::bigint) > $%d", partNumber))
		whereArgs = append(whereArgs, tf.EffectiveAmountGt)
		partNumber++
	}
	if tf.EffectiveAmountLt != 0 {
		whereParts = append(whereParts, fmt.Sprintf("((t.txn -> 'ca')::bigint + (t.txn -> 'txn' -> 'amt')::bigint) < $%d", partNumber))
		whereArgs = append(whereArgs, tf.EffectiveAmountLt)
		partNumber++
	}
	if tf.RekeyTo != nil && (*tf.RekeyTo) {
		whereParts = append(whereParts, fmt.Sprintf("(t.txn -> 'txn' -> 'rekey') IS NOT NULL"))
	}
	query = "SELECT t.round, t.intra, t.txnbytes, t.extra, t.asset, h.realtime FROM txn t JOIN block_header h ON t.round = h.round"
	if joinParticipation {
		query += " JOIN txn_participation p ON t.round = p.round AND t.intra = p.intra"
	}
	if len(whereParts) > 0 {
		whereStr := strings.Join(whereParts, " AND ")
		query += " WHERE " + whereStr
	}
	if joinParticipation {
		// this should match the index on txn_particpation
		query += " ORDER BY p.addr, p.round DESC, p.intra DESC"
	} else {
		// this should explicitly match the primary key on txn (round,intra)
		query += " ORDER BY t.round, t.intra"
	}
	if tf.Limit != 0 {
		query += fmt.Sprintf(" LIMIT %d", tf.Limit)
	}
	return
}

// Transactions is part of idb.IndexerDB
func (db *IndexerDb) Transactions(ctx context.Context, tf idb.TransactionFilter) <-chan idb.TxnRow {
	out := make(chan idb.TxnRow, 1)
	if len(tf.NextToken) > 0 {
		go db.txnsWithNext(ctx, tf, out)
		return out
	}
	query, whereArgs, err := buildTransactionQuery(tf)
	if err != nil {
		err = fmt.Errorf("txn query err %v", err)
		out <- idb.TxnRow{Error: err}
		close(out)
		return out
	}
	rows, err := db.db.QueryContext(ctx, query, whereArgs...)
	if err != nil {
		err = fmt.Errorf("txn query %#v err %v", query, err)
		out <- idb.TxnRow{Error: err}
		close(out)
		return out
	}
	go db.yieldTxnsThreadSimple(ctx, rows, out, true, nil, nil)
	return out
}

func (db *IndexerDb) txTransactions(tx *sql.Tx, tf idb.TransactionFilter) <-chan idb.TxnRow {
	out := make(chan idb.TxnRow, 1)
	if len(tf.NextToken) > 0 {
		err := fmt.Errorf("txTransactions incompatible with next")
		out <- idb.TxnRow{Error: err}
		close(out)
		return out
	}
	query, whereArgs, err := buildTransactionQuery(tf)
	if err != nil {
		err = fmt.Errorf("txn query err %v", err)
		out <- idb.TxnRow{Error: err}
		close(out)
		return out
	}
	rows, err := tx.Query(query, whereArgs...)
	if err != nil {
		err = fmt.Errorf("txn query %#v err %v", query, err)
		out <- idb.TxnRow{Error: err}
		close(out)
		return out
	}
	go db.yieldTxnsThreadSimple(context.Background(), rows, out, true, nil, nil)
	return out
}

func (db *IndexerDb) txnsWithNext(ctx context.Context, tf idb.TransactionFilter, out chan<- idb.TxnRow) {
	nextround, nextintra32, err := idb.DecodeTxnRowNext(tf.NextToken)
	nextintra := uint64(nextintra32)
	if err != nil {
		out <- idb.TxnRow{Error: err}
		close(out)
	}
	origRound := tf.Round
	origOLT := tf.OffsetLT
	origOGT := tf.OffsetGT
	if tf.Address != nil {
		// (round,intra) descending into the past
		if nextround == 0 && nextintra == 0 {
			close(out)
			return
		}
		tf.Round = &nextround
		tf.OffsetLT = &nextintra
	} else {
		// (round,intra) ascending into the future
		tf.Round = &nextround
		tf.OffsetGT = &nextintra
	}
	query, whereArgs, err := buildTransactionQuery(tf)
	if err != nil {
		err = fmt.Errorf("txn query err %v", err)
		out <- idb.TxnRow{Error: err}
		close(out)
		return
	}
	rows, err := db.db.QueryContext(ctx, query, whereArgs...)
	if err != nil {
		err = fmt.Errorf("txn query %#v err %v", query, err)
		out <- idb.TxnRow{Error: err}
		close(out)
		return
	}
	count := int(0)
	db.yieldTxnsThreadSimple(ctx, rows, out, false, &count, &err)
	if err != nil {
		close(out)
		return
	}
	if uint64(count) >= tf.Limit {
		close(out)
		return
	}
	tf.Limit -= uint64(count)
	select {
	case <-ctx.Done():
		close(out)
		return
	default:
	}
	tf.Round = origRound
	if tf.Address != nil {
		// (round,intra) descending into the past
		tf.OffsetLT = origOLT
		if nextround == 0 {
			// NO second query
			close(out)
			return
		}
		tf.MaxRound = nextround - 1
	} else {
		// (round,intra) ascending into the future
		tf.OffsetGT = origOGT
		tf.MinRound = nextround + 1
	}
	query, whereArgs, err = buildTransactionQuery(tf)
	if err != nil {
		err = fmt.Errorf("txn query err %v", err)
		out <- idb.TxnRow{Error: err}
		close(out)
		return
	}
	rows, err = db.db.QueryContext(ctx, query, whereArgs...)
	if err != nil {
		err = fmt.Errorf("txn query %#v err %v", query, err)
		out <- idb.TxnRow{Error: err}
		close(out)
		return
	}
	db.yieldTxnsThreadSimple(ctx, rows, out, true, nil, nil)
}

func (db *IndexerDb) yieldTxnsThreadSimple(ctx context.Context, rows *sql.Rows, results chan<- idb.TxnRow, doClose bool, countp *int, errp *error) {
	count := 0
	for rows.Next() {
		var round uint64
		var asset uint64
		var intra int
		var txnbytes []byte
		var extraJSON []byte
		var roundtime time.Time
		err := rows.Scan(&round, &intra, &txnbytes, &extraJSON, &asset, &roundtime)
		var row idb.TxnRow
		if err != nil {
			row.Error = err
		} else {
			row.Round = round
			row.Intra = intra
			row.TxnBytes = txnbytes
			row.RoundTime = roundtime
			row.AssetID = asset
			if len(extraJSON) > 0 {
				err = json.Decode(extraJSON, &row.Extra)
				if err != nil {
					row.Error = fmt.Errorf("%d:%d decode txn extra, %v", row.Round, row.Intra, err)
				}
			}
		}
		select {
		case <-ctx.Done():
			goto finish
		case results <- row:
			if err != nil {
				if errp != nil {
					*errp = err
				}
				goto finish
			}
			count++
		}
	}
finish:
	if doClose {
		close(results)
	}
	if countp != nil {
		*countp = count
	}
}

const maxAccountsLimit = 1000

var statusStrings = []string{"Offline", "Online", "NotParticipating"}

const offlineStatusIdx = 0

func (db *IndexerDb) yieldAccountsThread(req *getAccountsRequest) {
	defer req.tx.Rollback()
	count := uint64(0)
	defer func() {
		end := time.Now()
		dt := end.Sub(req.start)
		if dt > (1 * time.Second) {
			db.log.Warnf("long query %fs: %s", dt.Seconds(), req.query)
		}
	}()
	for req.rows.Next() {
		var addr []byte
		var microalgos uint64
		var rewardstotal uint64
		var createdat sql.NullInt64
		var closedat sql.NullInt64
		var deleted sql.NullBool
		var rewardsbase uint64
		var keytype *string
		var accountDataJSONStr []byte

		// below are bytes of json serialization

		// holding* are a triplet of lists that should merge together
		var holdingAssetids []byte
		var holdingAmount []byte
		var holdingFrozen []byte
		var holdingCreatedBytes []byte
		var holdingClosedBytes []byte
		var holdingDeletedBytes []byte

		// assetParams* are a pair of lists that should merge together
		var assetParamsIds []byte
		var assetParamsStr []byte
		var assetParamsCreatedBytes []byte
		var assetParamsClosedBytes []byte
		var assetParamsDeletedBytes []byte

		// appParam* are a pair of lists that should merge together
		var appParamIndexes []byte // [appId, ...]
		var appParams []byte       // [{AppParams}, ...]
		var appCreatedBytes []byte
		var appClosedBytes []byte
		var appDeletedBytes []byte

		// localState* are a pair of lists that should merge together
		var localStateAppIds []byte // [appId, ...]
		var localStates []byte      // [{local state}, ...]
		var localStateCreatedBytes []byte
		var localStateClosedBytes []byte
		var localStateDeletedBytes []byte

		var err error

		if req.opts.IncludeAssetHoldings && req.opts.IncludeAssetParams {
			err = req.rows.Scan(
				&addr, &microalgos, &rewardstotal, &createdat, &closedat, &deleted, &rewardsbase, &keytype, &accountDataJSONStr,
				&holdingAssetids, &holdingAmount, &holdingFrozen, &holdingCreatedBytes, &holdingClosedBytes, &holdingDeletedBytes,
				&assetParamsIds, &assetParamsStr, &assetParamsCreatedBytes, &assetParamsClosedBytes, &assetParamsDeletedBytes,
				&appParamIndexes, &appParams, &appCreatedBytes, &appClosedBytes, &appDeletedBytes, &localStateAppIds, &localStates,
				&localStateCreatedBytes, &localStateClosedBytes, &localStateDeletedBytes,
			)
		} else if req.opts.IncludeAssetHoldings {
			err = req.rows.Scan(
				&addr, &microalgos, &rewardstotal, &createdat, &closedat, &deleted, &rewardsbase, &keytype, &accountDataJSONStr,
				&holdingAssetids, &holdingAmount, &holdingFrozen, &holdingCreatedBytes, &holdingClosedBytes, &holdingDeletedBytes,
				&appParamIndexes, &appParams, &appCreatedBytes, &appClosedBytes, &appDeletedBytes, &localStateAppIds, &localStates,
				&localStateCreatedBytes, &localStateClosedBytes, &localStateDeletedBytes,
			)
		} else if req.opts.IncludeAssetParams {
			err = req.rows.Scan(
				&addr, &microalgos, &rewardstotal, &createdat, &closedat, &deleted, &rewardsbase, &keytype, &accountDataJSONStr,
				&assetParamsIds, &assetParamsStr, &assetParamsCreatedBytes, &assetParamsClosedBytes, &assetParamsDeletedBytes,
				&appParamIndexes, &appParams, &appCreatedBytes, &appClosedBytes, &appDeletedBytes, &localStateAppIds, &localStates,
				&localStateCreatedBytes, &localStateClosedBytes, &localStateDeletedBytes,
			)
		} else {
			err = req.rows.Scan(
				&addr, &microalgos, &rewardstotal, &createdat, &closedat, &deleted, &rewardsbase, &keytype, &accountDataJSONStr,
				&appParamIndexes, &appParams, &appCreatedBytes, &appClosedBytes, &appDeletedBytes, &localStateAppIds, &localStates,
				&localStateCreatedBytes, &localStateClosedBytes, &localStateDeletedBytes,
			)
		}
		if err != nil {
			err = fmt.Errorf("account scan err %v", err)
			req.out <- idb.AccountRow{Error: err}
			break
		}

		var account models.Account
		var aaddr atypes.Address
		copy(aaddr[:], addr)
		account.Address = aaddr.String()
		account.Round = uint64(req.blockheader.Round)
		account.AmountWithoutPendingRewards = microalgos
		account.Rewards = rewardstotal
		account.CreatedAtRound = nullableInt64Ptr(createdat)
		account.ClosedAtRound = nullableInt64Ptr(closedat)
		account.Deleted = nullableBoolPtr(deleted)
		account.RewardBase = new(uint64)
		*account.RewardBase = rewardsbase
		// default to Offline in there have been no keyreg transactions.
		account.Status = statusStrings[offlineStatusIdx]
		if keytype != nil && *keytype != "" {
			account.SigType = keytype
		}

		if accountDataJSONStr != nil {
			var ad types.AccountData
			err = json.Decode(accountDataJSONStr, &ad)
			if err != nil {
				err = fmt.Errorf("account decode err (%s) %v", accountDataJSONStr, err)
				req.out <- idb.AccountRow{Error: err}
				break
			}
			account.Status = statusStrings[ad.Status]
			hasSel := !allZero(ad.SelectionID[:])
			hasVote := !allZero(ad.VoteID[:])
			if hasSel || hasVote {
				part := new(models.AccountParticipation)
				if hasSel {
					part.SelectionParticipationKey = ad.SelectionID[:]
				}
				if hasVote {
					part.VoteParticipationKey = ad.VoteID[:]
				}
				part.VoteFirstValid = uint64(ad.VoteFirstValid)
				part.VoteLastValid = uint64(ad.VoteLastValid)
				part.VoteKeyDilution = ad.VoteKeyDilution
				account.Participation = part
			}

			if !ad.SpendingKey.IsZero() {
				var spendingkey atypes.Address
				copy(spendingkey[:], ad.SpendingKey[:])
				account.AuthAddr = stringPtr(spendingkey.String())
			}
		}

		if account.Status == "NotParticipating" {
			account.PendingRewards = 0
		} else {
			// TODO: pending rewards calculation doesn't belong in database layer (this is just the most covenient place which has all the data)
			proto, err := db.GetProto(string(req.blockheader.CurrentProtocol))
			if err != nil {
				err = fmt.Errorf("get protocol err (%s) %v", req.blockheader.CurrentProtocol, err)
				req.out <- idb.AccountRow{Error: err}
				break
			}
			rewardsUnits := uint64(0)
			if proto.RewardUnit != 0 {
				rewardsUnits = microalgos / proto.RewardUnit
			}
			rewardsDelta := req.blockheader.RewardsLevel - rewardsbase
			account.PendingRewards = rewardsUnits * rewardsDelta
		}
		account.Amount = microalgos + account.PendingRewards
		// not implemented: account.Rewards sum of all rewards ever

		const nullarraystr = "[null]"

		if len(holdingAssetids) > 0 && string(holdingAssetids) != nullarraystr {
			var haids []uint64
			err = json.Decode(holdingAssetids, &haids)
			if err != nil {
				err = fmt.Errorf("parsing json holding asset ids err %v", err)
				req.out <- idb.AccountRow{Error: err}
				break
			}
			var hamounts []uint64
			err = json.Decode(holdingAmount, &hamounts)
			if err != nil {
				err = fmt.Errorf("parsing json holding amounts err %v", err)
				req.out <- idb.AccountRow{Error: err}
				break
			}
			var hfrozen []bool
			err = json.Decode(holdingFrozen, &hfrozen)
			if err != nil {
				err = fmt.Errorf("parsing json holding frozen err %v", err)
				req.out <- idb.AccountRow{Error: err}
				break
			}
			var holdingCreated []*uint64
			err = json.Decode(holdingCreatedBytes, &holdingCreated)
			if err != nil {
				err = fmt.Errorf("parsing json holding created ids, %v", err)
				req.out <- idb.AccountRow{Error: err}
				break
			}
			var holdingClosed []*uint64
			err = json.Decode(holdingClosedBytes, &holdingClosed)
			if err != nil {
				err = fmt.Errorf("parsing json holding closed ids, %v", err)
				req.out <- idb.AccountRow{Error: err}
				break
			}
			var holdingDeleted []*bool
			err = json.Decode(holdingDeletedBytes, &holdingDeleted)
			if err != nil {
				err = fmt.Errorf("parsing json holding deleted ids, %v", err)
				req.out <- idb.AccountRow{Error: err}
				break
			}

			if len(hamounts) != len(haids) || len(hfrozen) != len(haids) || len(holdingCreated) != len(haids) || len(holdingClosed) != len(haids) || len(holdingDeleted) != len(haids) {
				err = fmt.Errorf("account asset holding unpacking, all should be %d:  %d amounts, %d frozen, %d created, %d closed, %d deleted",
					len(haids), len(hamounts), len(hfrozen), len(holdingCreated), len(holdingClosed), len(holdingDeleted))
				req.out <- idb.AccountRow{Error: err}
				break
			}

			av := make([]models.AssetHolding, 0, len(haids))
			for i, assetid := range haids {
				// SQL can result in cross-product duplication when account has both asset holdings and assets created, de-dup here
				dup := false
				for _, xaid := range haids[:i] {
					if assetid == xaid {
						dup = true
						break
					}
				}
				if dup {
					continue
				}
				tah := models.AssetHolding{
					Amount:          hamounts[i],
					IsFrozen:        hfrozen[i],
					AssetId:         assetid,
					OptedOutAtRound: holdingClosed[i],
					OptedInAtRound:  holdingCreated[i],
					Deleted:         holdingDeleted[i],
				} // TODO: set Creator to asset creator addr string
				av = append(av, tah)
			}
			account.Assets = new([]models.AssetHolding)
			*account.Assets = av
		}
		if len(assetParamsIds) > 0 && string(assetParamsIds) != nullarraystr {
			var assetids []uint64
			err = json.Decode(assetParamsIds, &assetids)
			if err != nil {
				err = fmt.Errorf("parsing json asset param ids, %v", err)
				req.out <- idb.AccountRow{Error: err}
				break
			}
			var assetParams []types.AssetParams
			err = json.Decode(assetParamsStr, &assetParams)
			if err != nil {
				err = fmt.Errorf("parsing json asset param string, %v", err)
				req.out <- idb.AccountRow{Error: err}
				break
			}
			var assetCreated []*uint64
			err = json.Decode(assetParamsCreatedBytes, &assetCreated)
			if err != nil {
				err = fmt.Errorf("parsing json asset created ids, %v", err)
				req.out <- idb.AccountRow{Error: err}
				break
			}
			var assetClosed []*uint64
			err = json.Decode(assetParamsClosedBytes, &assetClosed)
			if err != nil {
				err = fmt.Errorf("parsing json asset closed ids, %v", err)
				req.out <- idb.AccountRow{Error: err}
				break
			}
			var assetDeleted []*bool
			err = json.Decode(assetParamsDeletedBytes, &assetDeleted)
			if err != nil {
				err = fmt.Errorf("parsing json asset deleted ids, %v", err)
				req.out <- idb.AccountRow{Error: err}
				break
			}

			if len(assetParams) != len(assetids) || len(assetCreated) != len(assetids) || len(assetClosed) != len(assetids) || len(assetDeleted) != len(assetids) {
				err = fmt.Errorf("account asset unpacking, all should be %d:  %d assetids, %d created, %d closed, %d deleted",
					len(assetParams), len(assetids), len(assetCreated), len(assetClosed), len(assetDeleted))
				req.out <- idb.AccountRow{Error: err}
				break
			}

			cal := make([]models.Asset, 0, len(assetids))
			for i, assetid := range assetids {
				// SQL can result in cross-product duplication when account has both asset holdings and assets created, de-dup here
				dup := false
				for _, xaid := range assetids[:i] {
					if assetid == xaid {
						dup = true
						break
					}
				}
				if dup {
					continue
				}
				ap := assetParams[i]

				tma := models.Asset{
					Index:            assetid,
					CreatedAtRound:   assetCreated[i],
					DestroyedAtRound: assetClosed[i],
					Deleted:          assetDeleted[i],
					Params: models.AssetParams{
						Creator:       account.Address,
						Total:         ap.Total,
						Decimals:      uint64(ap.Decimals),
						DefaultFrozen: boolPtr(ap.DefaultFrozen),
						UnitName:      stringPtr(ap.UnitName),
						Name:          stringPtr(ap.AssetName),
						Url:           stringPtr(ap.URL),
						MetadataHash:  baPtr(ap.MetadataHash[:]),
						Manager:       addrStr(ap.Manager),
						Reserve:       addrStr(ap.Reserve),
						Freeze:        addrStr(ap.Freeze),
						Clawback:      addrStr(ap.Clawback),
					},
				}
				cal = append(cal, tma)
			}
			account.CreatedAssets = new([]models.Asset)
			*account.CreatedAssets = cal
		}

		if len(appParamIndexes) > 0 {
			// apps owned by this account
			var appIds []uint64
			err = json.Decode(appParamIndexes, &appIds)
			if err != nil {
				err = fmt.Errorf("parsing json appids, %v", err)
				req.out <- idb.AccountRow{Error: err}
				break
			}
			var appCreated []*uint64
			err = json.Decode(appCreatedBytes, &appCreated)
			if err != nil {
				err = fmt.Errorf("parsing json app created ids, %v", err)
				req.out <- idb.AccountRow{Error: err}
				break
			}
			var appClosed []*uint64
			err = json.Decode(appClosedBytes, &appClosed)
			if err != nil {
				err = fmt.Errorf("parsing json app closed ids, %v", err)
				req.out <- idb.AccountRow{Error: err}
				break
			}
			var appDeleted []*bool
			err = json.Decode(appDeletedBytes, &appDeleted)
			if err != nil {
				err = fmt.Errorf("parsing json app deleted flags, %v", err)
				req.out <- idb.AccountRow{Error: err}
				break
			}

			var apps []AppParams
			str := string(appParams)
			fmt.Println(str)
			err = json.Decode(appParams, &apps)
			if err != nil {
				err = fmt.Errorf("parsing json appparams, %v", err)
				req.out <- idb.AccountRow{Error: err}
				break
			}
			if len(appIds) != len(apps) || len(appClosed) != len(apps) || len(appCreated) != len(apps) || len(appDeleted) != len(apps) {
				err = fmt.Errorf("account app unpacking, all should be %d:  %d appids, %d appClosed, %d appCreated, %d appDeleted", len(apps), len(appIds), len(appClosed), len(appCreated), len(appDeleted))
				req.out <- idb.AccountRow{Error: err}
				break
			}

			aout := make([]models.Application, len(appIds))
			outpos := 0
			for i, appid := range appIds {
				aout[outpos].Id = appid
				aout[outpos].CreatedAtRound = appCreated[i]
				aout[outpos].DeletedAtRound = appClosed[i]
				aout[outpos].Deleted = appDeleted[i]
				aout[outpos].Params.Creator = &account.Address

				// If these are both nil the app was probably deleted, leave out params
				// some "required" fields will be left in the results.
				if apps[i].ApprovalProgram != nil || apps[i].ClearStateProgram != nil {
					aout[outpos].Params.ApprovalProgram = apps[i].ApprovalProgram
					aout[outpos].Params.ClearStateProgram = apps[i].ClearStateProgram
					aout[outpos].Params.GlobalState = apps[i].GlobalState.toModel()
					aout[outpos].Params.GlobalStateSchema = &models.ApplicationStateSchema{
						NumByteSlice: apps[i].GlobalStateSchema.NumByteSlice,
						NumUint:      apps[i].GlobalStateSchema.NumUint,
					}
					aout[outpos].Params.LocalStateSchema = &models.ApplicationStateSchema{
						NumByteSlice: apps[i].LocalStateSchema.NumByteSlice,
						NumUint:      apps[i].LocalStateSchema.NumUint,
					}
				}

				outpos++
			}
			if outpos != len(aout) {
				aout = aout[:outpos]
			}
			account.CreatedApps = &aout
		}

		if len(localStateAppIds) > 0 {
			var appIds []uint64
			err = json.Decode(localStateAppIds, &appIds)
			if err != nil {
				err = fmt.Errorf("parsing json local appids, %v", err)
				req.out <- idb.AccountRow{Error: err}
				break
			}
			var appCreated []*uint64
			err = json.Decode(localStateCreatedBytes, &appCreated)
			if err != nil {
				err = fmt.Errorf("parsing json ls created ids, %v", err)
				req.out <- idb.AccountRow{Error: err}
				break
			}
			var appClosed []*uint64
			err = json.Decode(localStateClosedBytes, &appClosed)
			if err != nil {
				err = fmt.Errorf("parsing json ls closed ids, %v", err)
				req.out <- idb.AccountRow{Error: err}
				break
			}
			var appDeleted []*bool
			err = json.Decode(localStateDeletedBytes, &appDeleted)
			if err != nil {
				err = fmt.Errorf("parsing json ls closed ids, %v", err)
				req.out <- idb.AccountRow{Error: err}
				break
			}
			var ls []AppLocalState
			err = json.Decode(localStates, &ls)
			if err != nil {
				err = fmt.Errorf("parsing json local states, %v", err)
				req.out <- idb.AccountRow{Error: err}
				break
			}
			if len(appIds) != len(ls) || len(appClosed) != len(ls) || len(appCreated) != len(ls) || len(appDeleted) != len(ls) {
				err = fmt.Errorf("account app unpacking, all should be %d:  %d appids, %d appClosed, %d appCreated, %d appDeleted", len(ls), len(appIds), len(appClosed), len(appCreated), len(appDeleted))
				req.out <- idb.AccountRow{Error: err}
				break
			}

			aout := make([]models.ApplicationLocalState, len(ls))
			for i, appid := range appIds {
				aout[i].Id = appid
				aout[i].OptedInAtRound = appCreated[i]
				aout[i].ClosedOutAtRound = appClosed[i]
				aout[i].Deleted = appDeleted[i]
				aout[i].Schema = models.ApplicationStateSchema{
					NumByteSlice: ls[i].Schema.NumByteSlice,
					NumUint:      ls[i].Schema.NumUint,
				}
				aout[i].KeyValue = ls[i].KeyValue.toModel()
			}
			account.AppsLocalState = &aout
		}

		// Sometimes the migration state effects what data should be returned.
		db.processAccount(&account)

		select {
		case req.out <- idb.AccountRow{Account: account}:
			count++
			if req.opts.Limit != 0 && count >= req.opts.Limit {
				close(req.out)
				return
			}
		case <-req.ctx.Done():
			close(req.out)
			return
		}
	}
	close(req.out)
}

func nullableInt64Ptr(x sql.NullInt64) *uint64 {
	if !x.Valid {
		return nil
	}
	return uint64Ptr(uint64(x.Int64))
}

func nullableBoolPtr(x sql.NullBool) *bool {
	if !x.Valid {
		return nil
	}
	return &x.Bool
}

func uint64Ptr(x uint64) *uint64 {
	out := new(uint64)
	*out = x
	return out
}

func boolPtr(x bool) *bool {
	out := new(bool)
	*out = x
	return out
}

func stringPtr(x string) *string {
	if len(x) == 0 {
		return nil
	}
	out := new(string)
	*out = x
	return out
}

func baPtr(x []byte) *[]byte {
	if x == nil || len(x) == 0 {
		return nil
	}
	allzero := true
	for _, b := range x {
		if b != 0 {
			allzero = false
			break
		}
	}
	if allzero {
		return nil
	}
	out := new([]byte)
	*out = x
	return out
}

var emptyString = ""

func allZero(x []byte) bool {
	for _, v := range x {
		if v != 0 {
			return false
		}
	}
	return true
}

func addrStr(addr types.Address) *string {
	if addr.IsZero() {
		return nil
	}
	out := new(string)
	*out = addr.String()
	return out
}

func bytesStr(addr []byte) *string {
	if len(addr) == 0 {
		return nil
	}
	if allZero(addr) {
		return nil
	}
	out := new(string)
	*out = b64(addr)
	return out
}

var readOnlyTx = sql.TxOptions{ReadOnly: true}

type getAccountsRequest struct {
	ctx         context.Context
	opts        idb.AccountQueryOptions
	tx          *sql.Tx
	blockheader types.Block
	query       string
	rows        *sql.Rows
	out         chan idb.AccountRow
	start       time.Time
}

// GetAccounts is part of idb.IndexerDB
func (db *IndexerDb) GetAccounts(ctx context.Context, opts idb.AccountQueryOptions) <-chan idb.AccountRow {
	out := make(chan idb.AccountRow, 1)

	if opts.HasAssetID != 0 {
		opts.IncludeAssetHoldings = true
	} else if (opts.AssetGT != 0) || (opts.AssetLT != 0) {
		err := fmt.Errorf("AssetGT=%d, AssetLT=%d, but HasAssetID=%d", opts.AssetGT, opts.AssetLT, opts.HasAssetID)
		out <- idb.AccountRow{Error: err}
		close(out)
		return out
	}

	// Begin transaction so we get everything at one consistent point in time and round of accounting.
	tx, err := db.db.BeginTx(ctx, &readOnlyTx)
	if err != nil {
		err = fmt.Errorf("account tx err %v", err)
		out <- idb.AccountRow{Error: err}
		close(out)
		return out
	}

	// Get round number through which accounting has been updated
	row := tx.QueryRow(`SELECT (v -> 'account_round')::bigint as account_round FROM metastate WHERE k = 'state'`)
	var accountRound uint64
	err = row.Scan(&accountRound)
	if err != nil {
		err = fmt.Errorf("account_round err %v", err)
		out <- idb.AccountRow{Error: err}
		close(out)
		tx.Rollback()
		return out
	}

	// Get block header for that round so we know protocol and rewards info
	row = tx.QueryRow(`SELECT header FROM block_header WHERE round = $1`, accountRound)
	var headerjson []byte
	err = row.Scan(&headerjson)
	if err != nil {
		err = fmt.Errorf("account round header %d err %v", accountRound, err)
		out <- idb.AccountRow{Error: err}
		close(out)
		tx.Rollback()
		return out
	}
	var blockheader types.Block
	err = json.Decode(headerjson, &blockheader)
	if err != nil {
		err = fmt.Errorf("account round header %d err %v", accountRound, err)
		out <- idb.AccountRow{Error: err}
		close(out)
		tx.Rollback()
		return out
	}

	// Construct query for fetching accounts...
	query, whereArgs := db.buildAccountQuery(opts)
	req := &getAccountsRequest{
		ctx:         ctx,
		opts:        opts,
		tx:          tx,
		blockheader: blockheader,
		query:       query,
		out:         out,
		start:       time.Now(),
	}
	req.rows, err = tx.Query(query, whereArgs...)
	if err != nil {
		err = fmt.Errorf("account query %#v err %v", query, err)
		out <- idb.AccountRow{Error: err}
		close(out)
		tx.Rollback()
		return out
	}
	go db.yieldAccountsThread(req)
	return out
}

func (db *IndexerDb) buildAccountQuery(opts idb.AccountQueryOptions) (query string, whereArgs []interface{}) {
	// Construct query for fetching accounts...
	const maxWhereParts = 14
	whereParts := make([]string, 0, maxWhereParts)
	whereArgs = make([]interface{}, 0, maxWhereParts)
	partNumber := 1
	withClauses := make([]string, 0, maxWhereParts)
	// filter by has-asset or has-app
	if opts.HasAssetID != 0 {
		aq := fmt.Sprintf("SELECT addr FROM account_asset WHERE assetid = $%d", partNumber)
		whereArgs = append(whereArgs, opts.HasAssetID)
		partNumber++
		if opts.AssetGT != 0 {
			aq += fmt.Sprintf(" AND amount > $%d", partNumber)
			whereArgs = append(whereArgs, opts.AssetGT)
			partNumber++
		}
		if opts.AssetLT != 0 {
			aq += fmt.Sprintf(" AND amount < $%d", partNumber)
			whereArgs = append(whereArgs, opts.AssetLT)
			partNumber++
		}
		aq = "qasf AS (" + aq + ")"
		withClauses = append(withClauses, aq)
	}
	if opts.HasAppID != 0 {
		withClauses = append(withClauses, fmt.Sprintf("qapf AS (SELECT addr FROM account_app WHERE app = $%d)", partNumber))
		whereArgs = append(whereArgs, opts.HasAppID)
		partNumber++
	}
	// filters against main account table
	if len(opts.GreaterThanAddress) > 0 {
		whereParts = append(whereParts, fmt.Sprintf("a.addr > $%d", partNumber))
		whereArgs = append(whereArgs, opts.GreaterThanAddress)
		partNumber++
	}
	if len(opts.EqualToAddress) > 0 {
		whereParts = append(whereParts, fmt.Sprintf("a.addr = $%d", partNumber))
		whereArgs = append(whereArgs, opts.EqualToAddress)
		partNumber++
	}
	if opts.AlgosGreaterThan != 0 {
		whereParts = append(whereParts, fmt.Sprintf("a.microalgos > $%d", partNumber))
		whereArgs = append(whereArgs, opts.AlgosGreaterThan)
		partNumber++
	}
	if opts.AlgosLessThan != 0 {
		whereParts = append(whereParts, fmt.Sprintf("a.microalgos < $%d", partNumber))
		whereArgs = append(whereArgs, opts.AlgosLessThan)
		partNumber++
	}
	if len(opts.EqualToAuthAddr) > 0 {
		whereParts = append(whereParts, fmt.Sprintf("decode(a.account_data ->> 'spend', 'base64') = $%d", partNumber))
		whereArgs = append(whereArgs, opts.EqualToAuthAddr)
		partNumber++
	}
	query = `SELECT a.addr, a.microalgos, a.rewards_total, a.created_at, a.closed_at, a.deleted, a.rewardsbase, a.keytype, a.account_data FROM account a`
	if opts.HasAssetID != 0 {
		// inner join requires match, filtering on presence of asset
		query += " JOIN qasf ON a.addr = qasf.addr"
	}
	if opts.HasAppID != 0 {
		// inner join requires match, filtering on presence of app
		query += " JOIN qapf ON a.addr = qapf.addr"
	}
	if len(whereParts) > 0 {
		whereStr := strings.Join(whereParts, " AND ")
		query += " WHERE " + whereStr
	}
	query += " ORDER BY a.addr ASC"
	if opts.Limit != 0 {
		query += fmt.Sprintf(" LIMIT %d", opts.Limit)
	}
	// TODO: asset holdings and asset params are optional, but practically always used. Either make them actually always on, or make app-global and app-local clauses also optional (they are currently always on).
	withClauses = append(withClauses, "qaccounts AS ("+query+")")
	query = "WITH " + strings.Join(withClauses, ", ")
	if opts.IncludeAssetHoldings {
		query += `, qaa AS (SELECT xa.addr, json_agg(aa.assetid) as haid, json_agg(aa.amount) as hamt, json_agg(aa.frozen) as hf, json_agg(aa.created_at) as holding_created_at, json_agg(aa.closed_at) as holding_closed_at, json_agg(aa.deleted) as holding_deleted FROM account_asset aa JOIN qaccounts xa ON aa.addr = xa.addr GROUP BY 1)`
	}
	if opts.IncludeAssetParams {
		query += `, qap AS (SELECT ya.addr, json_agg(ap.index) as paid, json_agg(ap.params) as pp, json_agg(ap.created_at) as asset_created_at, json_agg(ap.closed_at) as asset_closed_at, json_agg(ap.deleted) as asset_deleted FROM asset ap JOIN qaccounts ya ON ap.creator_addr = ya.addr GROUP BY 1)`
	}
	// app
	query += `, qapp AS (SELECT app.creator as addr, json_agg(app.index) as papps, json_agg(app.params) as ppa, json_agg(app.created_at) as app_created_at, json_agg(app.closed_at) as app_closed_at, json_agg(app.deleted) as app_deleted FROM app JOIN qaccounts ON qaccounts.addr = app.creator GROUP BY 1)`
	// app localstate
	query += `, qls AS (SELECT la.addr, json_agg(la.app) as lsapps, json_agg(la.localstate) as lsls, json_agg(la.created_at) as ls_created_at, json_agg(la.closed_at) as ls_closed_at, json_agg(la.deleted) as ls_deleted FROM account_app la JOIN qaccounts ON qaccounts.addr = la.addr GROUP BY 1)`

	// query results
	query += ` SELECT za.addr, za.microalgos, za.rewards_total, za.created_at, za.closed_at, za.deleted, za.rewardsbase, za.keytype, za.account_data`
	if opts.IncludeAssetHoldings {
		query += `, qaa.haid, qaa.hamt, qaa.hf, qaa.holding_created_at, qaa.holding_closed_at, qaa.holding_deleted`
	}
	if opts.IncludeAssetParams {
		query += `, qap.paid, qap.pp, qap.asset_created_at, qap.asset_closed_at, qap.asset_deleted`
	}
	query += `, qapp.papps, qapp.ppa, qapp.app_created_at, qapp.app_closed_at, qapp.app_deleted, qls.lsapps, qls.lsls, qls.ls_created_at, qls.ls_closed_at, qls.ls_deleted FROM qaccounts za`

	// join everything together
	if opts.IncludeAssetHoldings {
		query += ` LEFT JOIN qaa ON za.addr = qaa.addr`
	}
	if opts.IncludeAssetParams {
		query += ` LEFT JOIN qap ON za.addr = qap.addr`
	}
	query += " LEFT JOIN qapp ON za.addr = qapp.addr LEFT JOIN qls ON qls.addr = za.addr ORDER BY za.addr ASC;"
	return query, whereArgs
}

// Assets is part of idb.IndexerDB
func (db *IndexerDb) Assets(ctx context.Context, filter idb.AssetsQuery) <-chan idb.AssetRow {
	query := `SELECT index, creator_addr, params, created_at, closed_at, deleted FROM asset a`
	const maxWhereParts = 14
	whereParts := make([]string, 0, maxWhereParts)
	whereArgs := make([]interface{}, 0, maxWhereParts)
	partNumber := 1
	if filter.AssetID != 0 {
		whereParts = append(whereParts, fmt.Sprintf("a.index = $%d", partNumber))
		whereArgs = append(whereArgs, filter.AssetID)
		partNumber++
	}
	if filter.AssetIDGreaterThan != 0 {
		whereParts = append(whereParts, fmt.Sprintf("a.index > $%d", partNumber))
		whereArgs = append(whereArgs, filter.AssetIDGreaterThan)
		partNumber++
	}
	if filter.Creator != nil {
		whereParts = append(whereParts, fmt.Sprintf("a.creator_addr = $%d", partNumber))
		whereArgs = append(whereArgs, filter.Creator)
		partNumber++
	}
	if filter.Name != "" {
		whereParts = append(whereParts, fmt.Sprintf("a.params ->> 'an' ILIKE $%d", partNumber))
		whereArgs = append(whereArgs, "%"+filter.Name+"%")
		partNumber++
	}
	if filter.Unit != "" {
		whereParts = append(whereParts, fmt.Sprintf("a.params ->> 'un' ILIKE $%d", partNumber))
		whereArgs = append(whereArgs, "%"+filter.Unit+"%")
		partNumber++
	}
	if filter.Query != "" {
		qs := "%" + filter.Query + "%"
		whereParts = append(whereParts, fmt.Sprintf("(a.params ->> 'un' ILIKE $%d OR a.params ->> 'an' ILIKE $%d)", partNumber, partNumber))
		whereArgs = append(whereArgs, qs)
		partNumber++
	}
	if len(whereParts) > 0 {
		whereStr := strings.Join(whereParts, " AND ")
		query += " WHERE " + whereStr
	}
	query += " ORDER BY index ASC"
	if filter.Limit != 0 {
		query += fmt.Sprintf(" LIMIT %d", filter.Limit)
	}
	out := make(chan idb.AssetRow, 1)
	rows, err := db.db.QueryContext(ctx, query, whereArgs...)
	if err != nil {
		err = fmt.Errorf("asset query %#v err %v", query, err)
		out <- idb.AssetRow{Error: err}
		close(out)
		return out
	}
	go db.yieldAssetsThread(ctx, filter, rows, out)
	return out
}

func (db *IndexerDb) yieldAssetsThread(ctx context.Context, filter idb.AssetsQuery, rows *sql.Rows, out chan<- idb.AssetRow) {
	for rows.Next() {
		var index uint64
		var creatorAddr []byte
		var paramsJSONStr []byte
		var created *uint64
		var closed *uint64
		var deleted *bool
		var err error

		err = rows.Scan(&index, &creatorAddr, &paramsJSONStr, &created, &closed, &deleted)
		if err != nil {
			out <- idb.AssetRow{Error: err}
			break
		}
		var params types.AssetParams
		err = json.Decode(paramsJSONStr, &params)
		if err != nil {
			out <- idb.AssetRow{Error: err}
			break
		}
		rec := idb.AssetRow{
			AssetID:      index,
			Creator:      creatorAddr,
			Params:       params,
			CreatedRound: created,
			ClosedRound:  closed,
			Deleted:      deleted,
		}
		select {
		case <-ctx.Done():
			close(out)
			return
		case out <- rec:
		}
	}
	close(out)
}

// AssetBalances is part of idb.IndexerDB
func (db *IndexerDb) AssetBalances(ctx context.Context, abq idb.AssetBalanceQuery) <-chan idb.AssetBalanceRow {
	const maxWhereParts = 14
	whereParts := make([]string, 0, maxWhereParts)
	whereArgs := make([]interface{}, 0, maxWhereParts)
	partNumber := 1
	if abq.AssetID != 0 {
		whereParts = append(whereParts, fmt.Sprintf("aa.assetid = $%d", partNumber))
		whereArgs = append(whereArgs, abq.AssetID)
		partNumber++
	}
	if abq.AmountGT != 0 {
		whereParts = append(whereParts, fmt.Sprintf("aa.amount > $%d", partNumber))
		whereArgs = append(whereArgs, abq.AmountGT)
		partNumber++
	}
	if abq.AmountLT != 0 {
		whereParts = append(whereParts, fmt.Sprintf("aa.amount < $%d", partNumber))
		whereArgs = append(whereArgs, abq.AmountLT)
		partNumber++
	}
	if len(abq.PrevAddress) != 0 {
		whereParts = append(whereParts, fmt.Sprintf("aa.addr > $%d", partNumber))
		whereArgs = append(whereArgs, abq.PrevAddress)
		partNumber++
	}
	var rows *sql.Rows
	var err error
	query := `SELECT addr, assetid, amount, frozen, created_at, closed_at, deleted FROM account_asset aa`
	if len(whereParts) > 0 {
		query += " WHERE " + strings.Join(whereParts, " AND ")
	}
	query += " ORDER BY addr ASC"
	if abq.Limit > 0 {
		query += fmt.Sprintf(" LIMIT %d", abq.Limit)
	}
	rows, err = db.db.QueryContext(ctx, query, whereArgs...)
	out := make(chan idb.AssetBalanceRow, 1)
	if err != nil {
		out <- idb.AssetBalanceRow{Error: err}
		close(out)
		return out
	}
	go db.yieldAssetBalanceThread(ctx, rows, out)
	return out
}

func (db *IndexerDb) yieldAssetBalanceThread(ctx context.Context, rows *sql.Rows, out chan<- idb.AssetBalanceRow) {
	for rows.Next() {
		var addr []byte
		var assetID uint64
		var amount uint64
		var frozen bool
		var created *uint64
		var closed *uint64
		var deleted *bool
		err := rows.Scan(&addr, &assetID, &amount, &frozen, &created, &closed, &deleted)
		if err != nil {
			out <- idb.AssetBalanceRow{Error: err}
			break
		}
		rec := idb.AssetBalanceRow{
			Address:      addr,
			AssetID:      assetID,
			Amount:       amount,
			Frozen:       frozen,
			ClosedRound:  closed,
			CreatedRound: created,
			Deleted:      deleted,
		}
		select {
		case <-ctx.Done():
			close(out)
			return
		case out <- rec:
		}
	}
	close(out)
}

// Applications is part of idb.IndexerDB
func (db *IndexerDb) Applications(ctx context.Context, filter *models.SearchForApplicationsParams) <-chan idb.ApplicationRow {
	query := `SELECT index, creator, params, created_at, closed_at, deleted FROM app `

	const maxWhereParts = 30
	whereParts := make([]string, 0, maxWhereParts)
	whereArgs := make([]interface{}, 0, maxWhereParts)
	partNumber := 1
	if filter.ApplicationId != nil {
		whereParts = append(whereParts, fmt.Sprintf("index = $%d", partNumber))
		whereArgs = append(whereArgs, *filter.ApplicationId)
		partNumber++
	}
	if filter.Next != nil {
		whereParts = append(whereParts, fmt.Sprintf("index > $%d", partNumber))
		whereArgs = append(whereArgs, *filter.Next)
		partNumber++
	}
	if len(whereParts) > 0 {
		whereStr := strings.Join(whereParts, " AND ")
		query += " WHERE " + whereStr
	}
	query += " ORDER BY 1"
	if filter.Limit != nil {
		query += fmt.Sprintf(" LIMIT %d", *filter.Limit)
	}
	out := make(chan idb.ApplicationRow, 1)
	rows, err := db.db.QueryContext(ctx, query, whereArgs...)

	if err != nil {
		out <- idb.ApplicationRow{Error: err}
		close(out)
		return out
	}
	go db.yieldApplicationsThread(ctx, rows, out)
	return out
}

func (db *IndexerDb) yieldApplicationsThread(ctx context.Context, rows *sql.Rows, out chan idb.ApplicationRow) {
	for rows.Next() {
		var index uint64
		var creator []byte
		var paramsjson []byte
		var created *uint64
		var closed *uint64
		var deleted *bool
		err := rows.Scan(&index, &creator, &paramsjson, &created, &closed, &deleted)
		if err != nil {
			out <- idb.ApplicationRow{Error: err}
			break
		}
		var rec idb.ApplicationRow
		rec.Application.Id = index
		rec.Application.CreatedAtRound = created
		rec.Application.DeletedAtRound = closed
		rec.Application.Deleted = deleted
		var ap AppParams
		err = json.Decode(paramsjson, &ap)
		if err != nil {
			rec.Error = fmt.Errorf("app=%d json err, %v", index, err)
			out <- rec
			break
		}
		rec.Application.Params.ApprovalProgram = ap.ApprovalProgram
		rec.Application.Params.ClearStateProgram = ap.ClearStateProgram
		rec.Application.Params.Creator = new(string)

		var aaddr atypes.Address
		copy(aaddr[:], creator)
		rec.Application.Params.Creator = new(string)
		*(rec.Application.Params.Creator) = aaddr.String()
		rec.Application.Params.GlobalState = ap.GlobalState.toModel()
		rec.Application.Params.GlobalStateSchema = &models.ApplicationStateSchema{
			NumByteSlice: ap.GlobalStateSchema.NumByteSlice,
			NumUint:      ap.GlobalStateSchema.NumUint,
		}
		rec.Application.Params.LocalStateSchema = &models.ApplicationStateSchema{
			NumByteSlice: ap.LocalStateSchema.NumByteSlice,
			NumUint:      ap.LocalStateSchema.NumUint,
		}
		out <- rec
	}
	close(out)
}

// Health is part of idb.IndexerDB
func (db *IndexerDb) Health() (idb.Health, error) {
	migrationRequired := false
	migrating := false
	blocking := false
	var data = make(map[string]interface{})

	// If we are not in read-only mode, there will be a migration object.
	if db.migration != nil {
		state := db.migration.GetStatus()

		if state.Err != nil {
			data["migration-error"] = state.Err.Error()
		}
		if state.Status != "" {
			data["migration-status"] = state.Status
		}

		migrationRequired = state.Running
		migrating = state.Running
		blocking = state.Blocking
	} else {
		data["read-only-node"] = true
		state, err := db.getMigrationState()
		if err == nil {
			blocking = migrationStateBlocked(*state)
			migrationRequired = needsMigration(*state)
		}
	}

	data["migration-required"] = migrationRequired

	round, err := db.GetMaxRoundAccounted()
	return idb.Health{
		Data:        &data,
		Round:       round,
		IsMigrating: migrating,
		DBAvailable: !blocking,
	}, err
}

// GetSpecialAccounts is part of idb.IndexerDB
func (db *IndexerDb) GetSpecialAccounts() (accounts idb.SpecialAccounts, err error) {
	var cache string
	cache, err = db.getMetastate(specialAccountsMetastateKey)
	if err != nil || cache == "" {
		// Initialize specialAccountsMetastateKey
		var block types.Block
		block, _, err = db.GetBlock(context.Background(), 0, idb.GetBlockOptions{})
		if err != nil {
			return idb.SpecialAccounts{}, fmt.Errorf("problem looking up special accounts from genesis block: %v", err)
		}

		accounts = idb.SpecialAccounts{
			FeeSink:     block.FeeSink,
			RewardsPool: block.RewardsPool,
		}

		cache := idb.JSONOneLine(accounts)
		err = db.setMetastate(specialAccountsMetastateKey, cache)
		if err != nil {
			return idb.SpecialAccounts{}, fmt.Errorf("problem saving metastate: %v", err)
		}

		return
	}

	err = json.Decode([]byte(cache), &accounts)
	if err != nil {
		err = fmt.Errorf("problem decoding cache '%s': %v", cache, err)
	}
	return
}

type postgresFactory struct {
}

func (df postgresFactory) Name() string {
	return "postgres"
}
func (df postgresFactory) Build(arg string, opts *idb.IndexerDbOptions, log *log.Logger) (idb.IndexerDb, error) {
	return OpenPostgres(arg, opts, log)
}

func init() {
	idb.RegisterFactory("postgres", &postgresFactory{})
}<|MERGE_RESOLUTION|>--- conflicted
+++ resolved
@@ -394,8 +394,6 @@
 	return
 }
 
-<<<<<<< HEAD
-=======
 // GetImportState is part of idb.IndexerDB
 func (db *IndexerDb) GetImportState() (state *idb.ImportState, err error) {
 	var importStateJSON string
@@ -421,7 +419,6 @@
 	return db.setMetastate(stateMetastateKey, string(json.Encode(state)))
 }
 
->>>>>>> b320df4f
 // GetMaxRoundAccounted is part of idb.IndexerDB
 func (db *IndexerDb) GetMaxRoundAccounted() (round uint64, err error) {
 	//var round uint64
