package api

import (
	"context"
	"database/sql"
	"encoding/base64"
	"errors"
	"fmt"
	"math"
	"net/http"
	"sort"
	"strconv"
	"strings"
	"time"

	"github.com/labstack/echo/v4"
	log "github.com/sirupsen/logrus"

	"github.com/algorand/avm-abi/apps"
	"github.com/algorand/indexer/v3/accounting"
	"github.com/algorand/indexer/v3/api/generated/common"
	"github.com/algorand/indexer/v3/api/generated/v2"
	"github.com/algorand/indexer/v3/idb"
	"github.com/algorand/indexer/v3/util"
	"github.com/algorand/indexer/v3/version"

	sdk "github.com/algorand/go-algorand-sdk/v2/types"
)

// ServerImplementation implements the handler interface used by the generated route definitions.
type ServerImplementation struct {
	// EnableAddressSearchRoundRewind is allows configuring whether or not the
	// 'accounts' endpoint allows specifying a round number. This is done for
	// performance reasons, because requesting many accounts at a particular
	// round could put a lot of strain on the system (especially if the round
	// is from long ago).
	EnableAddressSearchRoundRewind bool

	db idb.IndexerDb

	dataError func() error

	timeout time.Duration

	log *log.Logger

	disabledParams *DisabledMap

	opts ExtraOptions
}

//////////////////////
// Helper functions //
//////////////////////

func validateBlockFilter(filter *idb.BlockHeaderFilter) error {
	var errorArr = make([]string, 0)

	// Int64 overflows
	if (filter.MaxRound != nil && *filter.MaxRound > math.MaxInt64) ||
		(filter.MinRound != nil && *filter.MinRound > math.MaxInt64) {
		errorArr = append(errorArr, errValueExceedingInt64)
	}

	// Time
	if !filter.AfterTime.IsZero() && !filter.BeforeTime.IsZero() && filter.AfterTime.After(filter.BeforeTime) {
		errorArr = append(errorArr, errInvalidTimeMinMax)
	}

	if len(errorArr) > 0 {
		return errors.New("invalid input: " + strings.Join(errorArr, ", "))
	}

	return nil
}

func validateTransactionFilter(filter *idb.TransactionFilter) error {
	var errorArr = make([]string, 0)

	// Round or application-id or asset-id is greater than math.MaxInt64
	if filter.MinRound > math.MaxInt64 || filter.MaxRound > math.MaxInt64 ||
		(filter.Round != nil && *filter.Round > math.MaxInt64) ||
		(filter.AssetID != nil && *filter.AssetID > math.MaxInt64) ||
		(filter.ApplicationID != nil && *filter.ApplicationID > math.MaxInt64) {
		errorArr = append(errorArr, errValueExceedingInt64)
	}

	// offset > math.MaxInt64
	if (filter.Offset != nil && *filter.Offset > math.MaxInt64) ||
		(filter.OffsetLT != nil && *filter.OffsetLT > math.MaxInt64) ||
		(filter.OffsetGT != nil && *filter.OffsetGT > math.MaxInt64) {
		errorArr = append(errorArr, errValueExceedingInt64)
	}

	// algos > math.MaxInt64
	if (filter.AlgosLT != nil && *filter.AlgosLT > math.MaxInt64) ||
		(filter.AlgosGT != nil && *filter.AlgosGT > math.MaxInt64) {
		errorArr = append(errorArr, errValueExceedingInt64)
	}

	// effectiveAmount > math.MaxInt64
	if (filter.EffectiveAmountLT != nil && *filter.EffectiveAmountLT > math.MaxInt64) ||
		(filter.EffectiveAmountGT != nil && *filter.EffectiveAmountGT > math.MaxInt64) {
		errorArr = append(errorArr, errValueExceedingInt64)
	}

	// Round + min/max round
	if filter.Round != nil && (filter.MaxRound != 0 || filter.MinRound != 0) {
		errorArr = append(errorArr, errInvalidRoundAndMinMax)
	}

	// If min/max are mixed up
	if filter.Round == nil && filter.MinRound != 0 && filter.MaxRound != 0 && filter.MinRound > filter.MaxRound {
		errorArr = append(errorArr, errInvalidRoundMinMax)
	}

	{
		var address sdk.Address
		copy(address[:], filter.Address)
		if address.IsZero() {
			if filter.AddressRole&idb.AddressRoleCloseRemainderTo != 0 {
				errorArr = append(errorArr, errZeroAddressCloseRemainderToRole)
			}
			if filter.AddressRole&idb.AddressRoleAssetSender != 0 {
				errorArr = append(errorArr, errZeroAddressAssetSenderRole)
			}
			if filter.AddressRole&idb.AddressRoleAssetCloseTo != 0 {
				errorArr = append(errorArr, errZeroAddressAssetCloseToRole)
			}
		}
	}

	if len(errorArr) > 0 {
		return errors.New("invalid input: " + strings.Join(errorArr, ", "))
	}

	return nil
}

////////////////////////////
// Handler implementation //
////////////////////////////

// MakeHealthCheck returns health check information about indexer and the IndexerDb being used.
// Returns 200 if healthy.
// (GET /health)
func (si *ServerImplementation) MakeHealthCheck(ctx echo.Context) error {
	var err error
	var errors []string
	var health idb.Health

	err = callWithTimeout(
		ctx.Request().Context(), si.log, si.timeout, func(ctx context.Context) error {
			var err error
			health, err = si.db.Health(ctx)
			return err
		})
	if err != nil {
		return indexerError(ctx, fmt.Errorf("%s: %w", errFailedLookingUpHealth, err))
	}

	if health.Error != "" {
		errors = append(errors, fmt.Sprintf("database error: %s", health.Error))
	}

	if si.dataError != nil {
		if err := si.dataError(); err != nil {
			errors = append(errors, fmt.Sprintf("data error: %s", err))
		}
	}

	return ctx.JSON(http.StatusOK, common.HealthCheck{
		Version:     version.Version(),
		Data:        health.Data,
		Round:       health.Round,
		IsMigrating: health.IsMigrating,
		DbAvailable: health.DBAvailable,
		Message:     strconv.FormatUint(health.Round, 10),
		Errors:      strArrayPtr(errors),
	})
}

var errInvalidExcludeParameter = errors.New("invalid exclude argument")

// set query options based on the value of the "exclude" parameter
func setExcludeQueryOptions(exclude []string, opts *idb.AccountQueryOptions) error {
	for _, e := range exclude {
		switch e {
		case "all":
			opts.IncludeAssetHoldings = false
			opts.IncludeAssetParams = false
			opts.IncludeAppLocalState = false
			opts.IncludeAppParams = false
		case "assets":
			opts.IncludeAssetHoldings = false
		case "created-assets":
			opts.IncludeAssetParams = false
		case "apps-local-state":
			opts.IncludeAppLocalState = false
		case "created-apps":
			opts.IncludeAppParams = false
		case "none":
		default:
			return fmt.Errorf(`unknown value "%s": %w`, e, errInvalidExcludeParameter)
		}
	}
	return nil
}

func (si *ServerImplementation) verifyHandler(operationID string, ctx echo.Context) error {
	return Verify(si.disabledParams, operationID, ctx, si.log)
}

// LookupAccountByID queries indexer for a given account.
// (GET /v2/accounts/{account-id})
func (si *ServerImplementation) LookupAccountByID(ctx echo.Context, accountID string, params generated.LookupAccountByIDParams) error {
	if err := si.verifyHandler("LookupAccountByID", ctx); err != nil {
		return badRequest(ctx, err.Error())
	}
	if params.Round != nil && uint64(*params.Round) > math.MaxInt64 {
		return notFound(ctx, errValueExceedingInt64)
	}

	addr, err := sdk.DecodeAddress(accountID)
	if err != nil {
		return badRequest(ctx, fmt.Sprintf("%s: %v", errUnableToParseAddress, err))
	}

	options := idb.AccountQueryOptions{
		EqualToAddress:       addr[:],
		IncludeAssetHoldings: true,
		IncludeAssetParams:   true,
		IncludeAppLocalState: true,
		IncludeAppParams:     true,
		Limit:                1,
		IncludeDeleted:       boolOrDefault(params.IncludeAll),
		MaxResources:         uint64(si.opts.MaxAPIResourcesPerAccount),
	}

	if params.Exclude != nil {
		paramsExclude := make([]string, len(*params.Exclude))
		for i, option := range *params.Exclude {
			paramsExclude[i] = string(option)
		}
		err := setExcludeQueryOptions(paramsExclude, &options)
		if err != nil {
			return badRequest(ctx, err.Error())
		}
	}

	accounts, round, err := si.fetchAccounts(ctx.Request().Context(), options, params.Round)
	if err != nil {
		var maxErr idb.MaxAPIResourcesPerAccountError
		if errors.As(err, &maxErr) {
			return ctx.JSON(http.StatusBadRequest, si.maxAccountsErrorToAccountsErrorResponse(maxErr))
		}
		return indexerError(ctx, fmt.Errorf("%s: %w", errFailedSearchingAccount, err))
	}

	if len(accounts) == 0 {
		return notFound(ctx, fmt.Sprintf("%s: %s", ErrNoAccountsFound, accountID))
	}

	if len(accounts) > 1 {
		return indexerError(ctx, fmt.Errorf("%s: %s", errMultipleAccounts, accountID))
	}

	return ctx.JSON(http.StatusOK, generated.AccountResponse{
		CurrentRound: round,
		Account:      accounts[0],
	})
}

// LookupAccountAppLocalStates queries indexer for AppLocalState for a given account, and optionally a given app ID.
// (GET /v2/accounts/{account-id}/apps-local-state)
func (si *ServerImplementation) LookupAccountAppLocalStates(ctx echo.Context, accountID string, params generated.LookupAccountAppLocalStatesParams) error {
	if err := si.verifyHandler("LookupAccountAppLocalStates", ctx); err != nil {
		return badRequest(ctx, err.Error())
	}
	if params.ApplicationId != nil && uint64(*params.ApplicationId) > math.MaxInt64 {
		return notFound(ctx, errValueExceedingInt64)
	}

	search := generated.SearchForApplicationsParams{
		Creator:       &accountID,
		ApplicationId: params.ApplicationId,
		IncludeAll:    params.IncludeAll,
		Limit:         params.Limit,
		Next:          params.Next,
	}
	options, err := si.appParamsToApplicationQuery(search)
	if err != nil {
		return badRequest(ctx, err.Error())
	}

	apps, round, err := si.fetchAppLocalStates(ctx.Request().Context(), options)
	if err != nil {
		return indexerError(ctx, fmt.Errorf("%s: %w", errFailedSearchingApplication, err))
	}

	var next *string
	if len(apps) > 0 {
		next = strPtr(strconv.FormatUint(apps[len(apps)-1].Id, 10))
	}

	out := generated.ApplicationLocalStatesResponse{
		AppsLocalStates: apps,
		CurrentRound:    round,
		NextToken:       next,
	}
	return ctx.JSON(http.StatusOK, out)
}

// LookupAccountAssets queries indexer for AssetHolding for a given account, and optionally a given asset ID.
// (GET /v2/accounts/{account-id}/assets)
func (si *ServerImplementation) LookupAccountAssets(ctx echo.Context, accountID string, params generated.LookupAccountAssetsParams) error {
	if err := si.verifyHandler("LookupAccountAssets", ctx); err != nil {
		return badRequest(ctx, err.Error())
	}
	if params.AssetId != nil && uint64(*params.AssetId) > math.MaxInt64 {
		return notFound(ctx, errValueExceedingInt64)
	}

	addr, err := sdk.DecodeAddress(accountID)
	if err != nil {
		return badRequest(ctx, fmt.Sprintf("%s: %v", errUnableToParseAddress, err))
	}

	var assetGreaterThan *uint64
	if params.Next != nil {
		agt, err := strconv.ParseUint(*params.Next, 10, 64)
		if err != nil {
			return badRequest(ctx, fmt.Sprintf("%s: %v", errUnableToParseNext, err))
		}
		assetGreaterThan = &agt
	}

	query := idb.AssetBalanceQuery{
		Address:        addr[:],
		AssetID:        params.AssetId,
		AssetIDGT:      assetGreaterThan,
		IncludeDeleted: boolOrDefault(params.IncludeAll),
		Limit:          min(uintOrDefaultValue(params.Limit, si.opts.DefaultBalancesLimit), si.opts.MaxBalancesLimit),
	}

	assets, round, err := si.fetchAssetHoldings(ctx.Request().Context(), query)
	if err != nil {
		return indexerError(ctx, fmt.Errorf("%s: %w", errFailedSearchingAssetBalances, err))
	}

	var next *string
	if len(assets) > 0 {
		next = strPtr(strconv.FormatUint(assets[len(assets)-1].AssetId, 10))
	}

	return ctx.JSON(http.StatusOK, generated.AssetHoldingsResponse{
		CurrentRound: round,
		NextToken:    next,
		Assets:       assets,
	})
}

// LookupAccountCreatedApplications queries indexer for AppParams for a given account, and optionally a given app ID.
// (GET /v2/accounts/{account-id}/created-applications)
func (si *ServerImplementation) LookupAccountCreatedApplications(ctx echo.Context, accountID string, params generated.LookupAccountCreatedApplicationsParams) error {
	if err := si.verifyHandler("LookupAccountCreatedApplications", ctx); err != nil {
		return badRequest(ctx, err.Error())
	}
	if params.ApplicationId != nil && uint64(*params.ApplicationId) > math.MaxInt64 {
		return notFound(ctx, errValueExceedingInt64)
	}
	search := generated.SearchForApplicationsParams{
		Creator:       &accountID,
		ApplicationId: params.ApplicationId,
		IncludeAll:    params.IncludeAll,
		Limit:         params.Limit,
		Next:          params.Next,
	}
	return si.SearchForApplications(ctx, search)
}

// LookupAccountCreatedAssets queries indexer for AssetParams for a given account, and optionally a given asset ID.
// (GET /v2/accounts/{account-id}/created-assets)
func (si *ServerImplementation) LookupAccountCreatedAssets(ctx echo.Context, accountID string, params generated.LookupAccountCreatedAssetsParams) error {
	if err := si.verifyHandler("LookupAccountCreatedAssets", ctx); err != nil {
		return badRequest(ctx, err.Error())
	}
	if params.AssetId != nil && uint64(*params.AssetId) > math.MaxInt64 {
		return notFound(ctx, errValueExceedingInt64)
	}

	search := generated.SearchForAssetsParams{
		Creator:    &accountID,
		AssetId:    params.AssetId,
		IncludeAll: params.IncludeAll,
		Limit:      params.Limit,
		Next:       params.Next,
	}
	return si.SearchForAssets(ctx, search)
}

// SearchForAccounts returns accounts matching the provided parameters
// (GET /v2/accounts)
func (si *ServerImplementation) SearchForAccounts(ctx echo.Context, params generated.SearchForAccountsParams) error {
	if err := si.verifyHandler("SearchForAccounts", ctx); err != nil {
		return badRequest(ctx, err.Error())
	}
	if (params.AssetId != nil && uint64(*params.AssetId) > math.MaxInt64) ||
		(params.ApplicationId != nil && uint64(*params.ApplicationId) > math.MaxInt64) ||
		(params.Round != nil && uint64(*params.Round) > math.MaxInt64) {
		return notFound(ctx, errValueExceedingInt64)
	}

	if !si.EnableAddressSearchRoundRewind && params.Round != nil {
		return badRequest(ctx, errMultiAcctRewind)
<<<<<<< HEAD
=======
	}

	// Input validations related to the "online-only" parameter
	if params.Round != nil && boolOrDefault(params.OnlineOnly) {
		return badRequest(ctx, errOnlineOnlyRewind)
	}
	if boolOrDefault(params.OnlineOnly) && boolOrDefault(params.IncludeAll) {
		return badRequest(ctx, errOnlineOnlyDeleted)
>>>>>>> f64303b6
	}

	var spendingAddrBytes []byte
	if params.AuthAddr != nil {
		spendingAddr, err := sdk.DecodeAddress(*params.AuthAddr)
		if err != nil {
			return badRequest(ctx, fmt.Sprintf("unable to parse auth addr: %v", err))
		}
		spendingAddrBytes = spendingAddr[:]
	}

	options := idb.AccountQueryOptions{
		IncludeAssetHoldings: true,
		IncludeAssetParams:   true,
		IncludeAppLocalState: true,
		IncludeAppParams:     true,
		Limit:                min(uintOrDefaultValue(params.Limit, si.opts.DefaultAccountsLimit), si.opts.MaxAccountsLimit),
		HasAssetID:           uintOrDefault(params.AssetId),
		HasAppID:             uintOrDefault(params.ApplicationId),
		EqualToAuthAddr:      spendingAddrBytes,
		IncludeDeleted:       boolOrDefault(params.IncludeAll),
		MaxResources:         si.opts.MaxAPIResourcesPerAccount,
		OnlineOnly:           boolOrDefault(params.OnlineOnly),
	}

	if params.Exclude != nil {
		paramsExclude := make([]string, len(*params.Exclude))
		for i, option := range *params.Exclude {
			paramsExclude[i] = string(option)
		}
		err := setExcludeQueryOptions(paramsExclude, &options)
		if err != nil {
			return badRequest(ctx, err.Error())
		}
	}

	// Set GT/LT on Algos or Asset depending on whether or not an assetID was specified
	if options.HasAssetID == 0 {
		options.AlgosGreaterThan = params.CurrencyGreaterThan
		options.AlgosLessThan = params.CurrencyLessThan
	} else {
		options.AssetGT = params.CurrencyGreaterThan
		options.AssetLT = params.CurrencyLessThan
	}

	if params.Next != nil {
		addr, err := sdk.DecodeAddress(*params.Next)
		if err != nil {
			return badRequest(ctx, errUnableToParseNext)
		}
		options.GreaterThanAddress = addr[:]
	}

	accounts, round, err := si.fetchAccounts(ctx.Request().Context(), options, params.Round)
	if err != nil {
		var maxErr idb.MaxAPIResourcesPerAccountError
		if errors.As(err, &maxErr) {
			return ctx.JSON(http.StatusBadRequest, si.maxAccountsErrorToAccountsErrorResponse(maxErr))
		}
		return indexerError(ctx, fmt.Errorf("%s: %w", errFailedSearchingAccount, err))
	}

	var next *string
	if len(accounts) > 0 {
		next = strPtr(accounts[len(accounts)-1].Address)
	}

	response := generated.AccountsResponse{
		CurrentRound: round,
		NextToken:    next,
		Accounts:     accounts,
	}

	return ctx.JSON(http.StatusOK, response)
}

// LookupAccountTransactions looks up transactions associated with a particular account.
// (GET /v2/accounts/{account-id}/transactions)
func (si *ServerImplementation) LookupAccountTransactions(ctx echo.Context, accountID string, params generated.LookupAccountTransactionsParams) error {
	if err := si.verifyHandler("LookupAccountTransactions", ctx); err != nil {
		return badRequest(ctx, err.Error())
	}
	if (params.AssetId != nil && uint64(*params.AssetId) > math.MaxInt64) || (params.Round != nil && uint64(*params.Round) > math.MaxInt64) {
		return notFound(ctx, errValueExceedingInt64)
	}

	// Check that a valid account was provided
	_, err := sdk.DecodeAddress(accountID)
	if err != nil {
		return badRequest(ctx, fmt.Sprintf("%s: %v", errUnableToParseAddress, err))
	}

	searchParams := generated.SearchForTransactionsParams{
		Address: strPtr(accountID),
		// not applicable to this endpoint
		//AddressRole:         params.AddressRole,
		//ExcludeCloseTo:      params.ExcludeCloseTo,
		AssetId:             params.AssetId, // This probably shouldn't have been included
		ApplicationId:       nil,
		Limit:               params.Limit,
		Next:                params.Next,
		NotePrefix:          params.NotePrefix,
		TxType:              (*generated.SearchForTransactionsParamsTxType)(params.TxType),
		SigType:             (*generated.SearchForTransactionsParamsSigType)(params.SigType),
		Txid:                params.Txid,
		Round:               params.Round,
		MinRound:            params.MinRound,
		MaxRound:            params.MaxRound,
		BeforeTime:          params.BeforeTime,
		AfterTime:           params.AfterTime,
		CurrencyGreaterThan: params.CurrencyGreaterThan,
		CurrencyLessThan:    params.CurrencyLessThan,
		RekeyTo:             params.RekeyTo,
	}

	return si.SearchForTransactions(ctx, searchParams)
}

// SearchForApplications returns applications for the provided parameters.
// (GET /v2/applications)
func (si *ServerImplementation) SearchForApplications(ctx echo.Context, params generated.SearchForApplicationsParams) error {
	if err := si.verifyHandler("SearchForApplications", ctx); err != nil {
		return badRequest(ctx, err.Error())
	}
	if params.ApplicationId != nil && uint64(*params.ApplicationId) > math.MaxInt64 {
		return notFound(ctx, errValueExceedingInt64)
	}
	options, err := si.appParamsToApplicationQuery(params)
	if err != nil {
		return badRequest(ctx, err.Error())
	}

	apps, round, err := si.fetchApplications(ctx.Request().Context(), options)
	if err != nil {
		return indexerError(ctx, fmt.Errorf("%s: %w", errFailedSearchingApplication, err))
	}

	var next *string
	if len(apps) > 0 {
		next = strPtr(strconv.FormatUint(apps[len(apps)-1].Id, 10))
	}

	out := generated.ApplicationsResponse{
		Applications: apps,
		CurrentRound: round,
		NextToken:    next,
	}
	return ctx.JSON(http.StatusOK, out)
}

// LookupApplicationByID returns one application for the requested ID.
// (GET /v2/applications/{application-id})
func (si *ServerImplementation) LookupApplicationByID(ctx echo.Context, applicationID uint64, params generated.LookupApplicationByIDParams) error {
	if err := si.verifyHandler("LookupApplicationByID", ctx); err != nil {
		return badRequest(ctx, err.Error())
	}
	if uint64(applicationID) > math.MaxInt64 {
		return notFound(ctx, errValueExceedingInt64)
	}
	q := idb.ApplicationQuery{
		ApplicationID:  uint64Ptr(applicationID),
		IncludeDeleted: boolOrDefault(params.IncludeAll),
		Limit:          1,
	}

	apps, round, err := si.fetchApplications(ctx.Request().Context(), q)
	if err != nil {
		return indexerError(ctx, fmt.Errorf("%s: %w", errFailedSearchingApplication, err))
	}

	if len(apps) == 0 {
		return notFound(ctx, fmt.Sprintf("%s: %d", errNoApplicationsFound, applicationID))
	}

	if len(apps) > 1 {
		return indexerError(ctx, fmt.Errorf("%s: %d", errMultipleApplications, applicationID))
	}

	return ctx.JSON(http.StatusOK, generated.ApplicationResponse{
		Application:  &(apps[0]),
		CurrentRound: round,
	})
}

// LookupApplicationBoxByIDAndName returns the value of an application's box
// (GET /v2/applications/{application-id}/box)
func (si *ServerImplementation) LookupApplicationBoxByIDAndName(ctx echo.Context, applicationID uint64, params generated.LookupApplicationBoxByIDAndNameParams) error {
	if err := si.verifyHandler("LookupApplicationBoxByIDAndName", ctx); err != nil {
		return badRequest(ctx, err.Error())
	}
	if uint64(applicationID) > math.MaxInt64 {
		return notFound(ctx, errValueExceedingInt64)
	}

	encodedBoxName := params.Name
	boxNameBytes, err := apps.NewAppCallBytes(encodedBoxName)
	if err != nil {
		return badRequest(ctx, fmt.Sprintf("LookupApplicationBoxByIDAndName received illegal box name (%s): %s", encodedBoxName, err.Error()))
	}
	boxName, err := boxNameBytes.Raw()
	if err != nil {
		return badRequest(ctx, err.Error())
	}

	q := idb.ApplicationBoxQuery{
		ApplicationID: applicationID,
		BoxName:       boxName,
	}
	appid, boxes, round, err := si.fetchApplicationBoxes(ctx.Request().Context(), q)

	if err != nil {
		if err == sql.ErrNoRows {
			return notFound(ctx, fmt.Sprintf("%s: round=%d, appid=%d, boxName=%s", errNoApplicationsFound, round, applicationID, encodedBoxName))
		}
		// sql.ErrNoRows is the only expected error condition
		msg := fmt.Sprintf("%s: round=?=%d, appid=%d, boxName=%s", ErrFailedLookingUpBoxes, round, applicationID, encodedBoxName)
		return indexerError(ctx, fmt.Errorf("%s: %w", msg, err))
	}

	if len(boxes) == 0 { // this is an unexpected situation as should have received a sql.ErrNoRows from fetchApplicationBoxes's err
		msg := fmt.Sprintf("%s: round=?=%d, appid=%d, boxName=%s", ErrFailedLookingUpBoxes, round, applicationID, encodedBoxName)
		return indexerError(ctx, errors.New(msg))
	}

	if appid != generated.ApplicationId(applicationID) {
		return indexerError(ctx, fmt.Errorf("%s: round=%d, appid=%d, wrong appid=%d, boxName=%s", ErrWrongAppidFound, round, applicationID, appid, encodedBoxName))
	}

	if len(boxes) > 1 {
		return indexerError(ctx, fmt.Errorf("%s: round=%d, appid=%d, boxName=%s", ErrMultipleBoxes, round, applicationID, encodedBoxName))
	}

	box := boxes[0]
	if len(box.Name) == 0 && len(boxName) > 0 {
		return notFound(ctx, fmt.Sprintf("%s: round=%d, appid=%d, boxName=%s", ErrNoBoxesFound, round, applicationID, encodedBoxName))
	}

	if string(box.Name) != string(boxName) {
		return indexerError(ctx, fmt.Errorf("%s: round=%d, appid=%d, boxName=%s", ErrWrongBoxFound, round, applicationID, encodedBoxName))
	}

	return ctx.JSON(http.StatusOK, generated.BoxResponse(box))
}

// SearchForApplicationBoxes returns box names for an app
// (GET /v2/applications/{application-id}/boxes)
func (si *ServerImplementation) SearchForApplicationBoxes(ctx echo.Context, applicationID uint64, params generated.SearchForApplicationBoxesParams) error {
	if err := si.verifyHandler("SearchForApplicationBoxes", ctx); err != nil {
		return badRequest(ctx, err.Error())
	}
	if uint64(applicationID) > math.MaxInt64 {
		return notFound(ctx, errValueExceedingInt64)
	}
	happyResponse := generated.BoxesResponse{ApplicationId: applicationID, Boxes: []generated.BoxDescriptor{}}

	q := idb.ApplicationBoxQuery{
		ApplicationID: applicationID,
		OmitValues:    true,
	}
	if params.Limit != nil {
		q.Limit = *params.Limit
	}
	if params.Next != nil {
		encodedBoxName := *params.Next
		boxNameBytes, err := apps.NewAppCallBytes(encodedBoxName)
		if err != nil {
			return badRequest(ctx, fmt.Sprintf("SearchForApplicationBoxes received illegal next token (%s): %s", encodedBoxName, err.Error()))
		}
		prevBox, err := boxNameBytes.Raw()
		if err != nil {
			return badRequest(ctx, err.Error())
		}
		q.PrevFinalBox = []byte(prevBox)
	}

	appid, boxes, round, err := si.fetchApplicationBoxes(ctx.Request().Context(), q)

	if err != nil {
		if err == sql.ErrNoRows {
			// NOTE: as an application may have once existed, we DO NOT error when not finding the corresponding application ID
			return ctx.JSON(http.StatusOK, happyResponse)
		}
		// sql.ErrNoRows is the only expected error condition
		msg := fmt.Sprintf("%s: round=?=%d, appid=%d", errFailedSearchingBoxes, round, applicationID)
		return indexerError(ctx, fmt.Errorf("%s: %w", msg, err))
	}

	if len(boxes) == 0 { // this is an unexpected situation as should have received a sql.ErrNoRows from fetchApplicationBoxes's err
		msg := fmt.Sprintf("%s: round=?=%d, appid=%d", errFailedSearchingBoxes, round, applicationID)
		return indexerError(ctx, errors.New(msg))
	}

	if appid != generated.ApplicationId(applicationID) {
		return indexerError(ctx, fmt.Errorf("%s: round=%d, appid=%d, wrong appid=%d", ErrWrongAppidFound, round, applicationID, appid))
	}

	var next *string
	finalNameBytes := boxes[len(boxes)-1].Name
	if finalNameBytes != nil {
		encoded := base64.StdEncoding.EncodeToString(finalNameBytes)
		next = strPtr(encoded)
		if next != nil {
			next = strPtr("b64:" + string(*next))
		}
	}
	happyResponse.NextToken = next
	descriptors := []generated.BoxDescriptor{}
	for _, box := range boxes {
		if box.Name == nil {
			continue
		}
		descriptors = append(descriptors, generated.BoxDescriptor{Name: box.Name})
	}
	happyResponse.Boxes = descriptors

	return ctx.JSON(http.StatusOK, happyResponse)
}

// LookupApplicationLogsByID returns one application logs
// (GET /v2/applications/{application-id}/logs)
func (si *ServerImplementation) LookupApplicationLogsByID(ctx echo.Context, applicationID uint64, params generated.LookupApplicationLogsByIDParams) error {
	if err := si.verifyHandler("LookupApplicationLogsByID", ctx); err != nil {
		return badRequest(ctx, err.Error())
	}
	if uint64(applicationID) > math.MaxInt64 {
		return notFound(ctx, errValueExceedingInt64)
	}

	searchParams := generated.SearchForTransactionsParams{
		AssetId:       nil,
		ApplicationId: uint64Ptr(applicationID),
		Limit:         params.Limit,
		Next:          params.Next,
		Txid:          params.Txid,
		MinRound:      params.MinRound,
		MaxRound:      params.MaxRound,
		Address:       params.SenderAddress,
	}

	filter, err := si.transactionParamsToTransactionFilter(searchParams)
	if err != nil {
		return badRequest(ctx, err.Error())
	}
	filter.AddressRole = idb.AddressRoleSender
	// If there is a match on an inner transaction, return the inner txn's logs
	// instead of the root txn's logs.
	filter.SkipInnerTransactionConversion = true

	err = validateTransactionFilter(&filter)
	if err != nil {
		return badRequest(ctx, err.Error())
	}

	// Fetch the transactions
	txns, next, round, err := si.fetchTransactions(ctx.Request().Context(), filter)
	if err != nil {
		return indexerError(ctx, fmt.Errorf("%s: %w", errTransactionSearch, err))
	}

	var logData []generated.ApplicationLogData
	for _, txn := range txns {
		if txn.Logs != nil && len(*txn.Logs) > 0 {
			logData = append(logData, generated.ApplicationLogData{
				Txid: *txn.Id,
				Logs: *txn.Logs,
			})
		}
	}

	var logDataResult *[]generated.ApplicationLogData
	if len(logData) > 0 {
		logDataResult = &logData
	}

	response := generated.ApplicationLogsResponse{
		ApplicationId: applicationID,
		CurrentRound:  round,
		NextToken:     strPtr(next),
		LogData:       logDataResult,
	}

	return ctx.JSON(http.StatusOK, response)
}

// LookupAssetByID looks up a particular asset
// (GET /v2/assets/{asset-id})
func (si *ServerImplementation) LookupAssetByID(ctx echo.Context, assetID uint64, params generated.LookupAssetByIDParams) error {
	if err := si.verifyHandler("LookupAssetByID", ctx); err != nil {
		return badRequest(ctx, err.Error())
	}
	if uint64(assetID) > math.MaxInt64 {
		return notFound(ctx, errValueExceedingInt64)
	}

	search := generated.SearchForAssetsParams{
		AssetId:    uint64Ptr(assetID),
		Limit:      uint64Ptr(1),
		IncludeAll: params.IncludeAll,
	}
	options, err := si.assetParamsToAssetQuery(search)
	if err != nil {
		return badRequest(ctx, err.Error())
	}

	assets, round, err := si.fetchAssets(ctx.Request().Context(), options)
	if err != nil {
		return indexerError(ctx, fmt.Errorf("%s: %w", errFailedSearchingAsset, err))
	}

	if len(assets) == 0 {
		return notFound(ctx, fmt.Sprintf("%s: %d", errNoAssetsFound, assetID))
	}

	if len(assets) > 1 {
		return indexerError(ctx, fmt.Errorf("%s: %d", errMultipleAssets, assetID))
	}

	return ctx.JSON(http.StatusOK, generated.AssetResponse{
		Asset:        assets[0],
		CurrentRound: round,
	})
}

// LookupAssetBalances looks up balances for a particular asset
// (GET /v2/assets/{asset-id}/balances)
func (si *ServerImplementation) LookupAssetBalances(ctx echo.Context, assetID uint64, params generated.LookupAssetBalancesParams) error {
	if err := si.verifyHandler("LookupAssetBalances", ctx); err != nil {
		return badRequest(ctx, err.Error())
	}
	if uint64(assetID) > math.MaxInt64 {
		return notFound(ctx, errValueExceedingInt64)
	}

	query := idb.AssetBalanceQuery{
		AssetID:        &assetID,
		AmountGT:       params.CurrencyGreaterThan,
		AmountLT:       params.CurrencyLessThan,
		IncludeDeleted: boolOrDefault(params.IncludeAll),
		Limit:          min(uintOrDefaultValue(params.Limit, si.opts.DefaultBalancesLimit), si.opts.MaxBalancesLimit),
	}

	if params.Next != nil {
		addr, err := sdk.DecodeAddress(*params.Next)
		if err != nil {
			return badRequest(ctx, errUnableToParseNext)
		}
		query.PrevAddress = addr[:]
	}

	balances, round, err := si.fetchAssetBalances(ctx.Request().Context(), query)
	if err != nil {
		return indexerError(ctx, fmt.Errorf("%s: %w", errFailedSearchingAssetBalances, err))
	}

	var next *string
	if len(balances) > 0 {
		next = strPtr(balances[len(balances)-1].Address)
	}

	return ctx.JSON(http.StatusOK, generated.AssetBalancesResponse{
		CurrentRound: round,
		NextToken:    next,
		Balances:     balances,
	})
}

// LookupAssetTransactions looks up transactions associated with a particular asset
// (GET /v2/assets/{asset-id}/transactions)
func (si *ServerImplementation) LookupAssetTransactions(ctx echo.Context, assetID uint64, params generated.LookupAssetTransactionsParams) error {
	if err := si.verifyHandler("LookupAssetTransactions", ctx); err != nil {
		return badRequest(ctx, err.Error())
	}
	if uint64(assetID) > math.MaxInt64 || (params.Round != nil && *params.Round > math.MaxInt64) {
		return notFound(ctx, errValueExceedingInt64)
	}
	searchParams := generated.SearchForTransactionsParams{
		AssetId:             uint64Ptr(assetID),
		ApplicationId:       nil,
		Limit:               params.Limit,
		Next:                params.Next,
		NotePrefix:          params.NotePrefix,
		TxType:              (*generated.SearchForTransactionsParamsTxType)(params.TxType),
		SigType:             (*generated.SearchForTransactionsParamsSigType)(params.SigType),
		Txid:                params.Txid,
		Round:               params.Round,
		MinRound:            params.MinRound,
		MaxRound:            params.MaxRound,
		BeforeTime:          params.BeforeTime,
		AfterTime:           params.AfterTime,
		CurrencyGreaterThan: params.CurrencyGreaterThan,
		CurrencyLessThan:    params.CurrencyLessThan,
		Address:             params.Address,
		AddressRole:         (*generated.SearchForTransactionsParamsAddressRole)(params.AddressRole),
		ExcludeCloseTo:      params.ExcludeCloseTo,
		RekeyTo:             params.RekeyTo,
	}

	return si.SearchForTransactions(ctx, searchParams)
}

// SearchForAssets returns assets matching the provided parameters
// (GET /v2/assets)
func (si *ServerImplementation) SearchForAssets(ctx echo.Context, params generated.SearchForAssetsParams) error {
	if err := si.verifyHandler("SearchForAssets", ctx); err != nil {
		return badRequest(ctx, err.Error())
	}
	if params.AssetId != nil && uint64(*params.AssetId) > math.MaxInt64 {
		return notFound(ctx, errValueExceedingInt64)
	}

	options, err := si.assetParamsToAssetQuery(params)
	if err != nil {
		return badRequest(ctx, err.Error())
	}

	assets, round, err := si.fetchAssets(ctx.Request().Context(), options)
	if err != nil {
		return indexerError(ctx, fmt.Errorf("%s: %w", errFailedSearchingAsset, err))
	}

	var next *string
	if len(assets) > 0 {
		next = strPtr(strconv.FormatUint(assets[len(assets)-1].Index, 10))
	}

	return ctx.JSON(http.StatusOK, generated.AssetsResponse{
		CurrentRound: round,
		NextToken:    next,
		Assets:       assets,
	})
}

// LookupBlock returns the block for a given round number
// (GET /v2/blocks/{round-number})
func (si *ServerImplementation) LookupBlock(ctx echo.Context, roundNumber uint64, params generated.LookupBlockParams) error {
	if err := si.verifyHandler("LookupBlock", ctx); err != nil {
		return badRequest(ctx, err.Error())
	}
	if uint64(roundNumber) > math.MaxInt64 {
		return notFound(ctx, errValueExceedingInt64)
	}

	options := idb.GetBlockOptions{
		Transactions:         !(boolOrDefault(params.HeaderOnly)),
		MaxTransactionsLimit: si.opts.MaxTransactionsLimit,
	}

	blk, err := si.fetchBlock(ctx.Request().Context(), roundNumber, options)
	var maxErr idb.MaxTransactionsError
	if errors.As(err, &maxErr) {
		return badRequest(ctx, errTransactionsLimitReached)
	}
	if errors.Is(err, idb.ErrorBlockNotFound) {
		return notFound(ctx, fmt.Sprintf("%s '%d': %v", errLookingUpBlockForRound, roundNumber, err))
	}
	if err != nil {
		return indexerError(ctx, fmt.Errorf("%s '%d': %w", errLookingUpBlockForRound, roundNumber, err))
	}

	return ctx.JSON(http.StatusOK, generated.BlockResponse(blk))
}

// LookupTransaction searches for the requested transaction ID.
func (si *ServerImplementation) LookupTransaction(ctx echo.Context, txid string) error {
	if err := si.verifyHandler("LookupTransaction", ctx); err != nil {
		return badRequest(ctx, err.Error())
	}

	filter, err := si.transactionParamsToTransactionFilter(generated.SearchForTransactionsParams{
		Txid: strPtr(txid),
	})
	if err != nil {
		return badRequest(ctx, err.Error())
	}

	err = validateTransactionFilter(&filter)
	if err != nil {
		return badRequest(ctx, err.Error())
	}

	// Fetch the transactions
	txns, _, round, err := si.fetchTransactions(ctx.Request().Context(), filter)
	if err != nil {
		return indexerError(ctx, fmt.Errorf("%s: %w", errTransactionSearch, err))
	}

	if len(txns) == 0 {
		return notFound(ctx, fmt.Sprintf("%s: %s", errNoTransactionFound, txid))
	}

	if len(txns) > 1 {
		return indexerError(ctx, fmt.Errorf("%s: %s", errMultipleTransactions, txid))
	}

	response := generated.TransactionResponse{
		CurrentRound: round,
		Transaction:  txns[0],
	}

	return ctx.JSON(http.StatusOK, response)
}

// SearchForBlockHeaders returns block headers matching the provided parameters
// (GET /v2/blocks)
func (si *ServerImplementation) SearchForBlockHeaders(ctx echo.Context, params generated.SearchForBlockHeadersParams) error {
	// Validate query parameters
	if err := si.verifyHandler("SearchForBlockHeaders", ctx); err != nil {
		return badRequest(ctx, err.Error())
	}

	// Convert query params into a filter
	filter, err := si.blockParamsToBlockFilter(params)
	if err != nil {
		return badRequest(ctx, err.Error())
	}
	err = validateBlockFilter(&filter)
	if err != nil {
		return badRequest(ctx, err.Error())
	}

	// Fetch the block headers
	blockHeaders, next, round, err := si.fetchBlockHeaders(ctx.Request().Context(), filter)
	if err != nil {
		return indexerError(ctx, fmt.Errorf("%s: %w", errBlockHeaderSearch, err))
	}

	// Populate the response model and render it
	response := generated.BlockHeadersResponse{
		CurrentRound: round,
		NextToken:    strPtr(next),
		Blocks:       blockHeaders,
	}
	return ctx.JSON(http.StatusOK, response)
}

// fetchBlockHeaders is used to query the backend for block headers, and compute the next token
func (si *ServerImplementation) fetchBlockHeaders(ctx context.Context, bf idb.BlockHeaderFilter) ([]generated.Block, string, uint64 /*round*/, error) {

	var round uint64
	var nextToken string
	results := make([]generated.Block, 0)
	err := callWithTimeout(ctx, si.log, si.timeout, func(ctx context.Context) error {

		// Open a channel from which result rows will be received
		var rows <-chan idb.BlockRow
		rows, round = si.db.BlockHeaders(ctx, bf)

		// Iterate received rows, converting each to a generated.Block
		var lastRow idb.BlockRow
		for row := range rows {
			if row.Error != nil {
				return row.Error
			}

			results = append(results, hdrRowToBlock(row))
			lastRow = row
		}

		// No next token if there were no results.
		if len(results) == 0 {
			return nil
		}

		// Generate the next token and return
		var err error
		nextToken, err = lastRow.Next()
		return err
	})
	if err != nil {
		return nil, "", 0, err
	}

	return results, nextToken, round, nil
}

// SearchForTransactions returns transactions matching the provided parameters
// (GET /v2/transactions)
func (si *ServerImplementation) SearchForTransactions(ctx echo.Context, params generated.SearchForTransactionsParams) error {
	if err := si.verifyHandler("SearchForTransactions", ctx); err != nil {
		return badRequest(ctx, err.Error())
	}
	if (params.AssetId != nil && uint64(*params.AssetId) > math.MaxInt64) ||
		(params.ApplicationId != nil && uint64(*params.ApplicationId) > math.MaxInt64) ||
		(params.Round != nil && *params.Round > math.MaxInt64) {
		return notFound(ctx, errValueExceedingInt64)
	}

	filter, err := si.transactionParamsToTransactionFilter(params)
	if err != nil {
		return badRequest(ctx, err.Error())
	}

	err = validateTransactionFilter(&filter)
	if err != nil {
		return badRequest(ctx, err.Error())
	}

	// Fetch the transactions
	txns, next, round, err := si.fetchTransactions(ctx.Request().Context(), filter)
	if err != nil {
		return indexerError(ctx, fmt.Errorf("%s: %w", errTransactionSearch, err))
	}

	response := generated.TransactionsResponse{
		CurrentRound: round,
		NextToken:    strPtr(next),
		Transactions: txns,
	}

	return ctx.JSON(http.StatusOK, response)
}

///////////////////
// Error Helpers //
///////////////////

// return a 400
func badRequest(ctx echo.Context, err string) error {
	return ctx.JSON(http.StatusBadRequest, generated.ErrorResponse{
		Message: err,
	})
}

// return a 503
func timeoutError(ctx echo.Context, err string) error {
	return ctx.JSON(http.StatusServiceUnavailable, generated.ErrorResponse{
		Message: err,
	})
}

// return a 500, or 503 if it is a timeout error
func indexerError(ctx echo.Context, err error) error {
	if isTimeoutError(err) {
		return timeoutError(ctx, err.Error())
	}

	return ctx.JSON(http.StatusInternalServerError, generated.ErrorResponse{
		Message: err.Error(),
	})
}

// return a 404
func notFound(ctx echo.Context, err string) error {
	return ctx.JSON(http.StatusNotFound, generated.ErrorResponse{
		Message: err,
	})
}

///////////////////////
// IndexerDb helpers //
///////////////////////

// fetchApplications fetches all results
func (si *ServerImplementation) fetchApplications(ctx context.Context, params idb.ApplicationQuery) ([]generated.Application, uint64, error) {
	var round uint64
	apps := make([]generated.Application, 0)
	// TODO: add check
	err := callWithTimeout(ctx, si.log, si.timeout, func(ctx context.Context) error {
		var results <-chan idb.ApplicationRow
		results, round = si.db.Applications(ctx, params)

		for result := range results {
			if result.Error != nil {
				return result.Error
			}
			apps = append(apps, result.Application)
		}

		return nil
	})
	if err != nil {
		return nil, 0, err
	}

	return apps, round, nil
}

// fetchApplicationBoxes fetches all results
func (si *ServerImplementation) fetchApplicationBoxes(ctx context.Context, params idb.ApplicationBoxQuery) (appid generated.ApplicationId, boxes []generated.Box, round uint64, err error) {
	boxes = make([]generated.Box, 0)

	err = callWithTimeout(ctx, si.log, si.timeout, func(ctx context.Context) error {
		var results <-chan idb.ApplicationBoxRow
		results, round = si.db.ApplicationBoxes(ctx, params)

		for result := range results {
			if result.Error != nil {
				return result.Error
			}
			if appid == 0 {
				appid = generated.ApplicationId(result.App)
			}
			result.Box.Round = round
			boxes = append(boxes, result.Box)
		}

		return nil
	})
	return
}

// fetchAppLocalStates fetches all generated.AppLocalState from a query
func (si *ServerImplementation) fetchAppLocalStates(ctx context.Context, params idb.ApplicationQuery) ([]generated.ApplicationLocalState, uint64, error) {
	var round uint64
	als := make([]generated.ApplicationLocalState, 0)
	err := callWithTimeout(ctx, si.log, si.timeout, func(ctx context.Context) error {
		var results <-chan idb.AppLocalStateRow
		results, round = si.db.AppLocalState(ctx, params)

		for result := range results {
			if result.Error != nil {
				return result.Error
			}
			als = append(als, result.AppLocalState)
		}

		return nil
	})
	if err != nil {
		return nil, 0, err
	}

	return als, round, nil
}

// fetchAssets fetches all results and converts them into generated.Asset objects
func (si *ServerImplementation) fetchAssets(ctx context.Context, options idb.AssetsQuery) ([]generated.Asset, uint64 /*round*/, error) {
	var round uint64
	assets := make([]generated.Asset, 0)
	err := callWithTimeout(ctx, si.log, si.timeout, func(ctx context.Context) error {
		var assetchan <-chan idb.AssetRow
		assetchan, round = si.db.Assets(ctx, options)
		for row := range assetchan {
			if row.Error != nil {
				return row.Error
			}

			creator := sdk.Address{}
			if len(row.Creator) != len(creator) {
				return fmt.Errorf(errInvalidCreatorAddress)
			}
			copy(creator[:], row.Creator[:])

			mdhash := make([]byte, 32)
			copy(mdhash, row.Params.MetadataHash[:])

			asset := generated.Asset{
				Index:            row.AssetID,
				CreatedAtRound:   row.CreatedRound,
				DestroyedAtRound: row.ClosedRound,
				Deleted:          row.Deleted,
				Params: generated.AssetParams{
					Creator:       creator.String(),
					Name:          strPtr(util.PrintableUTF8OrEmpty(row.Params.AssetName)),
					UnitName:      strPtr(util.PrintableUTF8OrEmpty(row.Params.UnitName)),
					Url:           strPtr(util.PrintableUTF8OrEmpty(row.Params.URL)),
					NameB64:       byteSlicePtr([]byte(row.Params.AssetName)),
					UnitNameB64:   byteSlicePtr([]byte(row.Params.UnitName)),
					UrlB64:        byteSlicePtr([]byte(row.Params.URL)),
					Total:         row.Params.Total,
					Decimals:      uint64(row.Params.Decimals),
					DefaultFrozen: boolPtr(row.Params.DefaultFrozen),
					MetadataHash:  byteSliceOmitZeroPtr(mdhash),
					Clawback:      strPtr(row.Params.Clawback.String()),
					Reserve:       strPtr(row.Params.Reserve.String()),
					Freeze:        strPtr(row.Params.Freeze.String()),
					Manager:       strPtr(row.Params.Manager.String()),
				},
			}

			assets = append(assets, asset)
		}
		return nil
	})
	if err != nil {
		return nil, 0, err
	}
	return assets, round, nil
}

// fetchAssetBalances fetches all balances from a query and converts them into
// generated.MiniAssetHolding objects
func (si *ServerImplementation) fetchAssetBalances(ctx context.Context, options idb.AssetBalanceQuery) ([]generated.MiniAssetHolding, uint64 /*round*/, error) {
	var round uint64
	balances := make([]generated.MiniAssetHolding, 0)
	err := callWithTimeout(ctx, si.log, si.timeout, func(ctx context.Context) error {
		var assetbalchan <-chan idb.AssetBalanceRow
		assetbalchan, round = si.db.AssetBalances(ctx, options)

		for row := range assetbalchan {
			if row.Error != nil {
				return row.Error
			}

			addr := sdk.Address{}
			if len(row.Address) != len(addr) {
				return fmt.Errorf(errInvalidCreatorAddress)
			}
			copy(addr[:], row.Address[:])

			bal := generated.MiniAssetHolding{
				Address:         addr.String(),
				Amount:          row.Amount,
				IsFrozen:        row.Frozen,
				OptedInAtRound:  row.CreatedRound,
				OptedOutAtRound: row.ClosedRound,
				Deleted:         row.Deleted,
			}

			balances = append(balances, bal)
		}

		return nil
	})
	if err != nil {
		return nil, 0, err
	}

	return balances, round, nil
}

// fetchAssetHoldings fetches all balances from a query and converts them into
// generated.AssetHolding objects
func (si *ServerImplementation) fetchAssetHoldings(ctx context.Context, options idb.AssetBalanceQuery) ([]generated.AssetHolding, uint64 /*round*/, error) {
	var round uint64
	balances := make([]generated.AssetHolding, 0)
	err := callWithTimeout(ctx, si.log, si.timeout, func(ctx context.Context) error {
		var assetbalchan <-chan idb.AssetBalanceRow
		assetbalchan, round = si.db.AssetBalances(ctx, options)

		for row := range assetbalchan {
			if row.Error != nil {
				return row.Error
			}

			addr := sdk.Address{}
			if len(row.Address) != len(addr) {
				return fmt.Errorf(errInvalidCreatorAddress)
			}
			copy(addr[:], row.Address[:])

			bal := generated.AssetHolding{
				Amount:          row.Amount,
				AssetId:         row.AssetID,
				IsFrozen:        row.Frozen,
				OptedInAtRound:  row.CreatedRound,
				OptedOutAtRound: row.ClosedRound,
				Deleted:         row.Deleted,
			}

			balances = append(balances, bal)
		}

		return nil
	})
	if err != nil {
		return nil, 0, err
	}

	return balances, round, nil
}

// fetchBlock looks up a block and converts it into a generated.Block object
// the method also loads the transactions into the returned block object.
func (si *ServerImplementation) fetchBlock(ctx context.Context, round uint64, options idb.GetBlockOptions) (generated.Block, error) {
	var ret generated.Block
	err := callWithTimeout(ctx, si.log, si.timeout, func(ctx context.Context) error {
		blockHeader, transactions, err :=
			si.db.GetBlock(ctx, round, options)
		if err != nil {
			return err
		}

		rewards := generated.BlockRewards{
			FeeSink:                 blockHeader.FeeSink.String(),
			RewardsCalculationRound: uint64(blockHeader.RewardsRecalculationRound),
			RewardsLevel:            blockHeader.RewardsLevel,
			RewardsPool:             blockHeader.RewardsPool.String(),
			RewardsRate:             blockHeader.RewardsRate,
			RewardsResidue:          blockHeader.RewardsResidue,
		}

		upgradeState := generated.BlockUpgradeState{
			CurrentProtocol:        string(blockHeader.CurrentProtocol),
			NextProtocol:           strPtr(string(blockHeader.NextProtocol)),
			NextProtocolApprovals:  uint64Ptr(blockHeader.NextProtocolApprovals),
			NextProtocolSwitchOn:   uint64Ptr(uint64(blockHeader.NextProtocolSwitchOn)),
			NextProtocolVoteBefore: uint64Ptr(uint64(blockHeader.NextProtocolVoteBefore)),
		}

		upgradeVote := generated.BlockUpgradeVote{
			UpgradeApprove: boolPtr(blockHeader.UpgradeApprove),
			UpgradeDelay:   uint64Ptr(uint64(blockHeader.UpgradeDelay)),
			UpgradePropose: strPtr(string(blockHeader.UpgradePropose)),
		}

		var partUpdates *generated.ParticipationUpdates = &generated.ParticipationUpdates{}
		if len(blockHeader.ExpiredParticipationAccounts) > 0 {
			addrs := make([]string, len(blockHeader.ExpiredParticipationAccounts))
			for i := 0; i < len(addrs); i++ {
				addrs[i] = blockHeader.ExpiredParticipationAccounts[i].String()
			}
			partUpdates.ExpiredParticipationAccounts = strArrayPtr(addrs)
		}
		if len(blockHeader.AbsentParticipationAccounts) > 0 {
			addrs := make([]string, len(blockHeader.AbsentParticipationAccounts))
			for i := 0; i < len(addrs); i++ {
				addrs[i] = blockHeader.AbsentParticipationAccounts[i].String()
			}
			partUpdates.AbsentParticipationAccounts = strArrayPtr(addrs)
		}
		if *partUpdates == (generated.ParticipationUpdates{}) {
			partUpdates = nil
		}

		// order these so they're deterministic
		orderedTrackingTypes := make([]sdk.StateProofType, len(blockHeader.StateProofTracking))
		trackingArray := make([]generated.StateProofTracking, len(blockHeader.StateProofTracking))
		elems := 0
		for key := range blockHeader.StateProofTracking {
			orderedTrackingTypes[elems] = key
			elems++
		}
		sort.Slice(orderedTrackingTypes, func(i, j int) bool { return orderedTrackingTypes[i] < orderedTrackingTypes[j] })
		for i := 0; i < len(orderedTrackingTypes); i++ {
			stpfTracking := blockHeader.StateProofTracking[orderedTrackingTypes[i]]
			thing1 := generated.StateProofTracking{
				NextRound:         uint64Ptr(uint64(stpfTracking.StateProofNextRound)),
				Type:              uint64Ptr(uint64(orderedTrackingTypes[i])),
				VotersCommitment:  byteSliceOmitZeroPtr(stpfTracking.StateProofVotersCommitment),
				OnlineTotalWeight: uint64Ptr(uint64(stpfTracking.StateProofOnlineTotalWeight)),
			}
			trackingArray[orderedTrackingTypes[i]] = thing1
		}

		ret = generated.Block{
			Bonus:                  uint64PtrOrNil(uint64(blockHeader.Bonus)),
			FeesCollected:          uint64PtrOrNil(uint64(blockHeader.FeesCollected)),
			GenesisHash:            blockHeader.GenesisHash[:],
			GenesisId:              blockHeader.GenesisID,
			ParticipationUpdates:   partUpdates,
			PreviousBlockHash:      blockHeader.Branch[:],
			Proposer:               addrPtr(blockHeader.Proposer),
			ProposerPayout:         uint64PtrOrNil(uint64(blockHeader.ProposerPayout)),
			Rewards:                &rewards,
			Round:                  uint64(blockHeader.Round),
			Seed:                   blockHeader.Seed[:],
			StateProofTracking:     &trackingArray,
			Timestamp:              uint64(blockHeader.TimeStamp),
			Transactions:           nil,
			TransactionsRoot:       blockHeader.TxnCommitments.NativeSha512_256Commitment[:],
			TransactionsRootSha256: blockHeader.TxnCommitments.Sha256Commitment[:],
			TxnCounter:             uint64Ptr(blockHeader.TxnCounter),
			UpgradeState:           &upgradeState,
			UpgradeVote:            &upgradeVote,
		}

		results := make([]generated.Transaction, 0)
		for _, txrow := range transactions {
			tx, err := txnRowToTransaction(txrow)
			if err != nil {
				return err
			}

			results = append(results, tx)
		}

		ret.Transactions = &results
		return err
	})
	if err != nil {
		return generated.Block{}, err
	}
	return ret, nil
}

// fetchAccounts queries for accounts and converts them into generated.Account
// objects, optionally rewinding their value back to a particular round.
func (si *ServerImplementation) fetchAccounts(ctx context.Context, options idb.AccountQueryOptions, atRound *uint64) ([]generated.Account, uint64 /*round*/, error) {
	var round uint64
	accounts := make([]generated.Account, 0)
	err := callWithTimeout(ctx, si.log, si.timeout, func(ctx context.Context) error {
		var accountchan <-chan idb.AccountRow
		accountchan, round = si.db.GetAccounts(ctx, options)

		// Make sure accountchan is empty at the end of processing.
		defer func() {
			for range accountchan {
			}
		}()

		if (atRound != nil) && (*atRound > round) {
			return fmt.Errorf("%s: the requested round %d > the current round %d",
				errRewindingAccount, *atRound, round)
		}

		for row := range accountchan {
			if row.Error != nil {
				return row.Error
			}

			// Compute for a given round if requested.
			var account generated.Account
			if atRound != nil {
				acct, err := accounting.AccountAtRound(ctx, row.Account, *atRound, si.db)
				if err != nil {
					// Ignore the error if this is an account search rewind error
					_, isSpecialAccountRewindError := err.(*accounting.SpecialAccountRewindError)
					if len(options.EqualToAddress) != 0 || !isSpecialAccountRewindError {
						return fmt.Errorf("%s: %v", errRewindingAccount, err)
					}
					// If we didn't return, continue to the next account
					continue
				}
				account = acct
			} else {
				account = row.Account
			}

			// match the algod equivalent which includes pending rewards
			account.Rewards += account.PendingRewards
			accounts = append(accounts, account)
		}
		return nil
	})
	if err != nil {
		return nil, 0, err
	}
	return accounts, round, nil
}

// fetchTransactions is used to query the backend for transactions, and compute the next token
// If returnInnerTxnOnly is false, then the root txn is returned for a inner txn match.
func (si *ServerImplementation) fetchTransactions(ctx context.Context, filter idb.TransactionFilter) ([]generated.Transaction, string, uint64 /*round*/, error) {
	var round uint64
	var nextToken string
	results := make([]generated.Transaction, 0)
	err := callWithTimeout(ctx, si.log, si.timeout, func(ctx context.Context) error {
		var txchan <-chan idb.TxnRow
		txchan, round = si.db.Transactions(ctx, filter)

		rootTxnDedupeMap := make(map[string]struct{})
		var lastTxrow idb.TxnRow
		for txrow := range txchan {
			tx, err := txnRowToTransaction(txrow)
			if err != nil {
				return err
			}

			// The root txn only needs to be added once, so remove duplicates unless
			// we are including inner transactions (which use the root txid).
			if _, ok := rootTxnDedupeMap[*tx.Id]; ok && !filter.SkipInnerTransactionConversion {
				continue
			}

			rootTxnDedupeMap[*tx.Id] = struct{}{}
			results = append(results, tx)
			lastTxrow = txrow
		}

		// No next token if there were no results.
		if len(results) == 0 {
			return nil
		}

		// The sort order depends on whether the address filter is used.
		var err error
		nextToken, err = lastTxrow.Next(filter.Address == nil)

		return err
	})
	if err != nil {
		return nil, "", 0, err
	}

	return results, nextToken, round, nil
}

//////////////////////
// Helper functions //
//////////////////////

func min(x, y uint64) uint64 {
	if x < y {
		return x
	}
	return y
}<|MERGE_RESOLUTION|>--- conflicted
+++ resolved
@@ -413,8 +413,6 @@
 
 	if !si.EnableAddressSearchRoundRewind && params.Round != nil {
 		return badRequest(ctx, errMultiAcctRewind)
-<<<<<<< HEAD
-=======
 	}
 
 	// Input validations related to the "online-only" parameter
@@ -423,7 +421,6 @@
 	}
 	if boolOrDefault(params.OnlineOnly) && boolOrDefault(params.IncludeAll) {
 		return badRequest(ctx, errOnlineOnlyDeleted)
->>>>>>> f64303b6
 	}
 
 	var spendingAddrBytes []byte
